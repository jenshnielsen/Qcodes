--- conflicted
+++ resolved
@@ -454,11 +454,7 @@
     else:
         dicts_equal = False
     return dicts_equal, dict_differences
-<<<<<<< HEAD
-=======
-
 
 def warn_units(class_name, instance):
     logging.warning('`units` is deprecated for the `' + class_name +
-                    '` class, use `unit` instead. ' + repr(instance))
->>>>>>> ca112fe1
+                    '` class, use `unit` instead. ' + repr(instance))