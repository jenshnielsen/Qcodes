--- conflicted
+++ resolved
@@ -353,21 +353,6 @@
         """
         for axletter, side in (('x', 'bottom'), ('y', 'left')):
             ax = subplot_object.getAxis(side)
-<<<<<<< HEAD
-            # pyqtgraph doesn't seem able to get labels, only set
-            # so we'll store it in the axis object and hope the user
-            # doesn't set it separately before adding all traces
-            
-            if axletter+'label' in config and not ax._qcodes_label:
-                label, unit = config[axletter+'label']
-                ax._qcodes_label = label
-                ax.setLabel(label, unit)
-            if axletter in config and not ax._qcodes_label:
-                label, unit = self.get_label(config[axletter])
-                if label:
-                    ax._qcodes_label = label
-                    ax.setLabel(label, unit)
-=======
             # danger: 🍝
             # find if any kwarg from plot.add in the base class
             # matches xlabel or ylabel, signaling a custom label
@@ -399,7 +384,6 @@
             ax._qcodes_label = label
             ax._qcodes_unit = unit
             ax.setLabel(label, unit)
->>>>>>> b5da7314
 
     def update_plot(self):
         for trace in self.traces:
