"""
The measurement module provides a context manager for registering parameters
to measure and storing results. The user is expected to mainly interact with it
using the :class:`.Measurement` class.
"""


import json
import logging
from time import perf_counter
from typing import (Callable, Union, Dict, Tuple, List, Sequence, cast, Set,
                    MutableMapping, MutableSequence, Optional, Any, TypeVar)
from inspect import signature
from numbers import Number
<<<<<<< HEAD
import schema as sch
=======
from copy import deepcopy
import traceback as tb_module
import io

>>>>>>> 023a6664
import numpy as np

import qcodes as qc
from qcodes import Station
from qcodes.instrument.parameter import ArrayParameter, _BaseParameter, \
    Parameter, MultiParameter, ParameterWithSetpoints
from qcodes.dataset.experiment_container import Experiment
from qcodes.dataset.descriptions.param_spec import ParamSpec, ParamSpecBase
from qcodes.dataset.descriptions.dependencies import (
    InterDependencies_, DependencyError, InferenceError)
from qcodes.dataset.data_set import DataSet, VALUE, load_by_guid
from qcodes.dataset.linked_datasets.links import Link
from qcodes.utils.helpers import NumpyJSONEncoder
from qcodes.utils.deprecate import deprecate
import qcodes.utils.validators as vals
import qcodes.config



log = logging.getLogger(__name__)

array_like_types = (tuple, list, np.ndarray)
scalar_res_types = Union[str, int, float, np.dtype]
values_type = Union[scalar_res_types, np.ndarray,
                    Sequence[scalar_res_types]]
res_type = Tuple[Union[_BaseParameter, str],
                 Union[scalar_res_types, np.ndarray,
                       Sequence[scalar_res_types]]]
setpoints_type = Sequence[Union[str, _BaseParameter]]
numeric_types = Union[float, int]

data_dict_schema = sch.Schema({'label': str,
                               'name': str,
                               'unit': str,
                               'full_name': sch.And(str, len),
                               'short_name': str,
                               'name_parts': sch.Or([str],
                                                    None),
                               'data': sch.Or(np.ndarray, None),
                               'setpoints': sch.Or([{'label': str,
                                                     'name': str,
                                                     'unit': str,
                                                     'full_name': sch.And(str,
                                                                          len),
                                                     'short_name': str,
                                                     'name_parts': sch.Or([str],
                                                                           None),
                                                     'data': sch.Or(np.ndarray,
                                                                    None),
                                                     'setpoints': None}],
                                                      None)

                              })

class ParameterTypeError(Exception):
    pass


@deprecate("This function is no longer used and will be removed soon.")
def is_number(thing: Any) -> bool:
    """
    Test if an object can be converted to a float UNLESS it is a string or
    complex.
    """
    if isinstance(thing, (str, complex, np.complex,
                          np.complex128, np.complex64)):
        return False
    try:
        float(thing)
        return True
    except (ValueError, TypeError):
        return False


class DataSaver:
    """
    The class used by the class:`Runner` context manager to handle the
    datasaving to the database.
    """

    default_callback: Optional[dict] = None

    def __init__(self, dataset: DataSet,
                 write_period: numeric_types,
                 interdeps: InterDependencies_) -> None:
        self._dataset = dataset
        if DataSaver.default_callback is not None \
                and 'run_tables_subscription_callback' \
                    in DataSaver.default_callback:
            callback = DataSaver.default_callback[
                'run_tables_subscription_callback']
            min_wait = DataSaver.default_callback[
                'run_tables_subscription_min_wait']
            min_count = DataSaver.default_callback[
                'run_tables_subscription_min_count']
            snapshot = dataset.get_metadata('snapshot')
            self._dataset.subscribe(callback,
                                    min_wait=min_wait,
                                    min_count=min_count,
                                    state={},
                                    callback_kwargs={'run_id':
                                                     self._dataset.run_id,
                                                     'snapshot': snapshot})
        default_subscribers = qcodes.config.subscription.default_subscribers
        for subscriber in default_subscribers:
            self._dataset.subscribe_from_config(subscriber)

        self._interdeps = interdeps
        self.write_period = float(write_period)
        # self._results will be filled by add_result
        self._results: List[Dict[str, VALUE]] = []
        self._last_save_time = perf_counter()
        self._known_dependencies: Dict[str, List[str]] = {}
        self.parent_datasets: List[DataSet] = []

        for link in self._dataset.parent_dataset_links:
            self.parent_datasets.append(load_by_guid(link.tail))

    def add_result(self, *res_tuple: res_type) -> None:
        """
        Add a result to the measurement results. Represents a measurement
        point in the space of measurement parameters, e.g. in an experiment
        varying two voltages and measuring two currents, a measurement point
        is four dimensional (v1, v2, c1, c2). The corresponding call
        to this function would be

            >>> datasaver.add_result((v1, 0.1), (v2, 0.2), (c1, 5), (c2, -2.1))

        For better performance, this function does not immediately write to
        the database, but keeps the results in memory. Writing happens every
        ``write_period`` seconds and during the ``__exit__`` method
        of this class.

        Args:
            res_tuple: A tuple with the first element being the parameter name
                and the second element is the corresponding value(s) at this
                measurement point. The function takes as many tuples as there
                are results.

        Raises:
            ValueError: If a parameter name is not registered in the parent
                Measurement object.
            ValueError: If the shapes of parameters do not match, i.e. if a
                parameter gets values of a different shape than its setpoints
                (the exception being that setpoints can always be scalar)
            ParameterTypeError: If a parameter is given a value not matching
                its type.
        """

        # we iterate through the input twice. First we find any array and
        # multiparameters that need to be unbundled and collect the names
        # of all parameters. This also allows users to call
        # add_result with the arguments in any particular order, i.e. NOT
        # enforcing that setpoints come before dependent variables.

        results_dict: Dict[ParamSpecBase, np.ndarray] = {}

        for partial_result in res_tuple:
            parameter = partial_result[0]
            if isinstance(parameter, ArrayParameter):
                results_dict.update(
                    self._unpack_arrayparameter(partial_result))
            elif isinstance(parameter, MultiParameter):
                results_dict.update(
                    self._unpack_multiparameter(partial_result))
            else:
                results_dict.update(
                    self._unpack_partial_result(partial_result))

        self._validate_result_deps(results_dict)
        self._validate_result_shapes(results_dict)
        self._validate_result_types(results_dict)

        self._enqueue_results(results_dict)

        if perf_counter() - self._last_save_time > self.write_period:
            self.flush_data_to_database()
            self._last_save_time = perf_counter()

    def _unpack_partial_result(
            self,
            partial_result: res_type) -> Dict[ParamSpecBase, np.ndarray]:
        """
        Unpack a partial result (not containing :class:`ArrayParameters` or
        class:`MultiParameters`) into a standard results dict form and return
        that dict
        """
        param, values = partial_result
        try:
            parameter = self._interdeps._id_to_paramspec[str(param)]
        except KeyError:
            raise ValueError('Can not add result for parameter '
                             f'{param}, no such parameter registered '
                             'with this measurement.')
        return {parameter: np.array(values)}

    def _unpack_arrayparameter(
        self, partial_result: res_type) -> Dict[ParamSpecBase, np.ndarray]:
        """
        Unpack a partial result containing an :class:`Arrayparameter` into a
        standard results dict form and return that dict
        """
        array_param, values_array = partial_result
        array_param = cast(ArrayParameter, array_param)

        if array_param.setpoints is None:
            raise RuntimeError(f"{array_param.full_name} is an "
                               f"{type(array_param)} "
                               f"without setpoints. Cannot handle this.")
        try:
            main_parameter = self._interdeps._id_to_paramspec[str(array_param)]
        except KeyError:
            raise ValueError('Can not add result for parameter '
                             f'{array_param}, no such parameter registered '
                             'with this measurement.')

        res_dict = {main_parameter: np.array(values_array)}

        sp_names = array_param.setpoint_full_names
        fallback_sp_name = f"{array_param.full_name}_setpoint"

        res_dict.update(
            self._unpack_setpoints_from_parameter(
                array_param, array_param.setpoints,
                sp_names, fallback_sp_name))

        return res_dict

    def _unpack_multiparameter(
            self, partial_result: res_type) -> Dict[ParamSpecBase, np.ndarray]:
        """
        Unpack the `subarrays` and `setpoints` from a :class:`MultiParameter`
        and into a standard results dict form and return that dict

        Args:
            parameter: The MultiParameter to extract from
            data: The acquired data for this parameter
        """

        parameter, data = partial_result
        parameter = cast(MultiParameter, parameter)

        result_dict = {}

        if parameter.setpoints is None:
            raise RuntimeError(f"{parameter.full_name} is an "
                               f"{type(parameter)} "
                               f"without setpoints. Cannot handle this.")
        for i in range(len(parameter.shapes)):
            # if this loop runs, then 'data' is a Sequence
            data = cast(Sequence[Union[str, int, float, Any]], data)

            shape = parameter.shapes[i]

            try:
                paramspec = self._interdeps._id_to_paramspec[parameter.names[i]]
            except KeyError:
                raise ValueError('Can not add result for parameter '
                                 f'{parameter.names[i]}, '
                                 'no such parameter registered '
                                 'with this measurement.')

            result_dict.update({paramspec: np.array(data[i])})
            if shape != ():
                # array parameter like part of the multiparameter
                # need to find setpoints too
                fallback_sp_name = f'{parameter.full_names[i]}_setpoint'

                if parameter.setpoint_full_names[i] is not None:
                    sp_names = parameter.setpoint_full_names[i]
                else:
                    sp_names = None

                result_dict.update(
                    self._unpack_setpoints_from_parameter(
                        parameter,
                        parameter.setpoints[i],
                        sp_names,
                        fallback_sp_name))

        return result_dict

    def _unpack_setpoints_from_parameter(
        self, parameter: _BaseParameter, setpoints: Sequence,
        sp_names: Sequence[str], fallback_sp_name: str
            ) -> Dict[ParamSpecBase, np.ndarray]:
        """
        Unpack the `setpoints` and their values from a
        :class:`ParameterWithSetpoints`
        into a standard results dict form and return that dict
        """
        setpoint_axes = []
        setpoint_parameters: List[ParamSpecBase] = []

        for i, sps in enumerate(setpoints):
            if sp_names is not None:
                spname = sp_names[i]
            else:
                spname = f'{fallback_sp_name}_{i}'

            try:
                setpoint_parameter = self._interdeps[spname]
            except KeyError:
                raise RuntimeError('No setpoints registered for '
                                   f'{type(parameter)} {parameter.full_name}!')
            sps = np.array(sps)
            while sps.ndim > 1:
                # The outermost setpoint axis or an nD param is nD
                # but the innermost is 1D. In all cases we just need
                # the axis along one dim, the innermost one.
                sps = sps[0]

            setpoint_parameters.append(setpoint_parameter)
            setpoint_axes.append(sps)

        output_grids = np.meshgrid(*setpoint_axes, indexing='ij')
        result_dict = {}
        for grid, param in zip(output_grids, setpoint_parameters):
            result_dict.update({param: grid})

        return result_dict

    def _validate_result_deps(
            self, results_dict: Dict[ParamSpecBase, values_type]) -> None:
        """
        Validate that the dependencies of the ``results_dict`` are met,
        meaning that (some) values for all required setpoints and inferences
        are present
        """
        try:
            self._interdeps.validate_subset(list(results_dict.keys()))
        except (DependencyError, InferenceError) as err:
            raise ValueError('Can not add result, some required parameters '
                             'are missing.') from err

    def _validate_result_shapes(
            self, results_dict: Dict[ParamSpecBase, values_type]) -> None:
        """
        Validate that all sizes of the ``results_dict`` are consistent.
        This means that array-values of parameters and their setpoints are
        of the same size, whereas parameters with no setpoint relation to
        each other can have different sizes.
        """
        toplevel_params = (set(self._interdeps.dependencies)
                           .intersection(set(results_dict)))
        for toplevel_param in toplevel_params:
            required_shape = np.shape(results_dict[toplevel_param])
            for setpoint in self._interdeps.dependencies[toplevel_param]:
                # a setpoint is allowed to be a scalar; shape is then ()
                setpoint_shape = np.shape(results_dict[setpoint])
                if setpoint_shape not in [(), required_shape]:
                    raise ValueError(f'Incompatible shapes. Parameter '
                                     f"{toplevel_param.name} has shape "
                                     f"{required_shape}, but its setpoint "
                                     f"{setpoint.name} has shape "
                                     f"{setpoint_shape}.")

    @staticmethod
    def _validate_result_types(
            results_dict: Dict[ParamSpecBase, np.ndarray]) -> None:
        """
        Validate the type of the results
        """

        allowed_kinds = {'numeric': 'iuf', 'text': 'SU', 'array': 'iufc',
                         'complex': 'c'}

        for ps, vals in results_dict.items():
                if vals.dtype.kind not in allowed_kinds[ps.type]:
                    raise ValueError(f'Parameter {ps.name} is of type '
                                     f'"{ps.type}", but got a result of '
                                     f'type {vals.dtype} ({vals}).')

    def _enqueue_results(
            self, result_dict: Dict[ParamSpecBase, values_type]) -> None:
        """
        Enqueue the results into self._results

        Before we can enqueue the results, all values of the results dict
        must have the same length. We enqueue each parameter tree seperately,
        effectively mimicking making one call to add_result per parameter
        tree.

        Deal with 'numeric' type parameters. If a 'numeric' top level parameter
        has non-scalar shape, it must be unrolled into a list of dicts of
        single values (database).
        """

        interdeps = self._interdeps

        toplevel_params = (set(interdeps.dependencies)
                           .intersection(set(result_dict)))
        for toplevel_param in toplevel_params:
            inff_params = set(interdeps.inferences.get(toplevel_param, ()))
            deps_params = set(interdeps.dependencies.get(toplevel_param, ()))
            all_params = (inff_params
                          .union(deps_params)
                          .union({toplevel_param}))
            res_dict: Dict[str, VALUE] = {}  # the dict to append to _results
            if toplevel_param.type == 'array':
                res_list = self._finalize_res_dict_array(
                    result_dict, all_params)
            elif toplevel_param.type in ('numeric', 'text', 'complex'):
                res_list = self._finalize_res_dict_numeric_text_or_complex(
                               result_dict, toplevel_param,
                               inff_params, deps_params)
            else:
                res_dict = {ps.name: result_dict[ps] for ps in all_params}
                res_list = [res_dict]
            self._results += res_list

        # Finally, handle standalone parameters

        standalones = (set(interdeps.standalones)
                       .intersection(set(result_dict)))

        if standalones:
            stdln_dict = {st: result_dict[st] for st in standalones}
            self._results += self._finalize_res_dict_standalones(stdln_dict)

    @staticmethod
    def _finalize_res_dict_array(
            result_dict: Dict[ParamSpecBase, values_type],
            all_params: Set[ParamSpecBase]) -> List[Dict[str, VALUE]]:
        """
        Make a list of res_dicts out of the results for a 'array' type
        parameter. The results are assumed to already have been validated for
        type and shape
        """
        def reshaper(val, paramtype):
            if paramtype == 'numeric':
                return float(val)
            elif paramtype == 'text':
                return str(val)
            elif paramtype == 'complex':
                return complex(val)
            elif paramtype == 'array':
                if val.shape:
                    return val
                else:
                    return np.reshape(val, (1,))

        res_dict = {ps.name: reshaper(result_dict[ps], ps.type)
                    for ps in all_params}

        return [res_dict]

    @staticmethod
    def _finalize_res_dict_numeric_text_or_complex(
            result_dict: Dict[ParamSpecBase, np.ndarray],
            toplevel_param: ParamSpecBase,
            inff_params: Set[ParamSpecBase],
            deps_params: Set[ParamSpecBase]) -> List[Dict[str, VALUE]]:
        """
        Make a res_dict in the format expected by DataSet.add_results out
        of the results for a 'numeric' or text type parameter. This includes
        replicating and unrolling values as needed and also handling the corner
        case of np.array(1) kind of values
        """

        res_list: List[Dict[str, VALUE]] = []
        all_params = inff_params.union(deps_params).union({toplevel_param})

        t_map = {'numeric': float, 'text': str, 'complex': complex}

        toplevel_shape = result_dict[toplevel_param].shape
        if toplevel_shape == ():
            # In the case of a single value, life is reasonably simple
            res_list = [{ps.name: t_map[ps.type](result_dict[ps])
                         for ps in all_params}]
        else:
            # We first massage all values into np.arrays of the same
            # shape
            flat_results: Dict[str, np.ndarray]= {}

            toplevel_val = result_dict[toplevel_param]
            flat_results[toplevel_param.name] = toplevel_val.ravel()
            N = len(flat_results[toplevel_param.name])
            for dep in deps_params:
                if result_dict[dep].shape == ():
                    flat_results[dep.name] = np.repeat(result_dict[dep], N)
                else:
                    flat_results[dep.name] = result_dict[dep].ravel()
            for inff in inff_params:
                if np.shape(result_dict[inff]) == ():
                    flat_results[inff.name] = np.repeat(result_dict[dep], N)
                else:
                    flat_results[inff.name] = result_dict[inff].ravel()

            # And then put everything into the list

            res_list = [{p.name: flat_results[p.name][ind] for p in all_params}
                        for ind in range(N)]

        return res_list

    @staticmethod
    def _finalize_res_dict_standalones(
            result_dict: Dict[ParamSpecBase, np.ndarray]
            ) -> List[Dict[str, VALUE]]:
        """
        Massage all standalone parameters into the correct shape
        """
        res_list: List[Dict[str, VALUE]] = []
        for param, value in result_dict.items():
            if param.type == 'text':
                if value.shape:
                    res_list += [{param.name: str(val)} for val in value]
                else:
                    res_list += [{param.name: str(value)}]
            elif param.type == 'numeric':
                if value.shape:
                    res_list += [{param.name: number} for number in value]
                else:
                    res_list += [{param.name: float(value)}]
            else:
                res_list += [{param.name: value}]

        return res_list

    def flush_data_to_database(self) -> None:
        """
        Write the in-memory results to the database.
        """
        log.debug('Flushing to database')
        if self._results != []:
            try:
                write_point = self._dataset.add_results(self._results)
                log.debug(f'Successfully wrote from index {write_point}')
                self._results = []
            except Exception as e:
                log.warning(f'Could not commit to database; {e}')
        else:
            log.debug('No results to flush')

    @property
    def run_id(self) -> int:
        return self._dataset.run_id

    @property
    def points_written(self) -> int:
        return self._dataset.number_of_results

    @property
    def dataset(self):
        return self._dataset


class Runner:
    """
    Context manager for the measurement.

    Lives inside a :class:`Measurement` and should never be instantiated
    outside a Measurement.

    This context manager handles all the dirty business of writing data
    to the database. Additionally, it may perform experiment bootstrapping
    and clean-up after a measurement.
    """

    def __init__(
            self, enteractions: List, exitactions: List,
            experiment: Experiment = None, station: Station = None,
            write_period: numeric_types = None,
            interdeps: InterDependencies_ = InterDependencies_(),
            name: str = '',
            subscribers: Sequence[Tuple[Callable,
                                        Union[MutableSequence,
                                              MutableMapping]]] = None,
            parent_datasets: List[Dict] = []) -> None:

        self.enteractions = enteractions
        self.exitactions = exitactions
        self.subscribers: Sequence[Tuple[Callable,
                                         Union[MutableSequence,
                                               MutableMapping]]]
        if subscribers is None:
            self.subscribers = []
        else:
            self.subscribers = subscribers
        self.experiment = experiment
        self.station = station
        self._interdependencies = interdeps
        # here we use 5 s as a sane default, but that value should perhaps
        # be read from some config file
        self.write_period = float(write_period) \
            if write_period is not None else 5.0
        self.name = name if name else 'results'
        self._parent_datasets = parent_datasets

    def __enter__(self) -> DataSaver:
        # TODO: should user actions really precede the dataset?
        # first do whatever bootstrapping the user specified
        for func, args in self.enteractions:
            func(*args)

        # next set up the "datasaver"
        if self.experiment is not None:
            self.ds = qc.new_data_set(
                self.name, self.experiment.exp_id, conn=self.experiment.conn
            )
        else:
            self.ds = qc.new_data_set(self.name)

        # .. and give the dataset a snapshot as metadata
        if self.station is None:
            station = qc.Station.default
        else:
            station = self.station

        if station:
            self.ds.add_snapshot(json.dumps({'station': station.snapshot()},
                                            cls=NumpyJSONEncoder))

        if self._interdependencies == InterDependencies_():
            raise RuntimeError("No parameters supplied")
        else:
            self.ds.set_interdependencies(self._interdependencies)

        links = [Link(head=self.ds.guid, **pdict)
                 for pdict in self._parent_datasets]
        self.ds.parent_dataset_links = links
        self.ds.mark_started()

        # register all subscribers
        for (callble, state) in self.subscribers:
            # We register with minimal waiting time.
            # That should make all subscribers be called when data is flushed
            # to the database
            log.debug(f'Subscribing callable {callble} with state {state}')
            self.ds.subscribe(callble, min_wait=0, min_count=1, state=state)

        print(f'Starting experimental run with id: {self.ds.run_id}')
        log.info(f'Starting measurement with guid: {self.ds.guid}')

        self.datasaver = DataSaver(dataset=self.ds,
                                   write_period=self.write_period,
                                   interdeps=self._interdependencies)

        return self.datasaver

    def __exit__(self, exception_type, exception_value, traceback) -> None:

        self.datasaver.flush_data_to_database()

        # perform the "teardown" events
        for func, args in self.exitactions:
            func(*args)

        if exception_type:
            # if an exception happened during the measurement,
            # log the exception
            stream = io.StringIO()
            tb_module.print_exception(exception_type,
                                      exception_value,
                                      traceback,
                                      file=stream)
            log.warning('An exception occured in measurement with guid: '
                        f'{self.ds.guid};\nTraceback:\n{stream.getvalue()}')

        # and finally mark the dataset as closed, thus
        # finishing the measurement
        self.ds.mark_completed()
        log.info(f'Finished measurement with guid: {self.ds.guid}')
        self.ds.unsubscribe_all()


T = TypeVar('T', bound='Measurement')


class Measurement:
    """
    Measurement procedure container

    Args:
        exp: Specify the experiment to use. If not given
            the default one is used. The default experiment
            is the latest one created.
        station: The QCoDeS station to snapshot. If not given, the
            default one is used.
    """

    def __init__(self, exp: Optional[Experiment] = None,
                 station: Optional[qc.Station] = None) -> None:
        self.exitactions: List[Tuple[Callable, Sequence]] = []
        self.enteractions: List[Tuple[Callable, Sequence]] = []
        self.subscribers: List[Tuple[Callable, Union[MutableSequence,
                                                     MutableMapping]]] = []
        self.experiment = exp
        self.station = station
        self._write_period: Optional[float] = None
        self.name = ''
        self._interdeps = InterDependencies_()
        self._parent_datasets: List[Dict] = []

    @property
    def parameters(self) -> Dict[str, ParamSpecBase]:
        return deepcopy(self._interdeps._id_to_paramspec)

    @property
    def write_period(self) -> Optional[float]:
        return self._write_period

    @write_period.setter
    def write_period(self, wp: numeric_types) -> None:
        if not isinstance(wp, Number):
            raise ValueError('The write period must be a number (of seconds).')
        wp_float = float(wp)
        if wp_float < 1e-3:
            raise ValueError('The write period must be at least 1 ms.')
        self._write_period = wp_float

    def _paramspecbase_from_strings(
            self, name: str, setpoints: Sequence[str] = None,
            basis: Sequence[str] = None
            ) -> Tuple[Tuple[ParamSpecBase, ...], Tuple[ParamSpecBase, ...]]:
        """
        Helper function to look up and get ParamSpecBases and to give a nice
        error message if the user tries to register a parameter with reference
        (setpoints, basis) to a parameter not registered with this measurement

        Called by _register_parameter only.

        Args:
            name: Name of the parameter to register
            setpoints: name(s) of the setpoint parameter(s)
            basis: name(s) of the parameter(s) that this parameter is
                inferred from
        """

        idps = self._interdeps

        # now handle setpoints
        depends_on = []
        if setpoints:
            for sp in setpoints:
                try:
                    sp_psb = idps._id_to_paramspec[sp]
                    depends_on.append(sp_psb)
                except KeyError:
                    raise ValueError(f'Unknown setpoint: {sp}.'
                                     ' Please register that parameter first.')

        # now handle inferred parameters
        inf_from = []
        if basis:
            for inff in basis:
                try:
                    inff_psb = idps._id_to_paramspec[inff]
                    inf_from.append(inff_psb)
                except KeyError:
                    raise ValueError(f'Unknown basis parameter: {inff}.'
                                     ' Please register that parameter first.')

        return tuple(depends_on), tuple(inf_from)

    def register_parent(
            self: T, parent: DataSet, link_type: str,
            description: str = "") -> T:
        """
        Register a parent for the outcome of this measurement

        Args:
            parent: The parent dataset
            link_type: A name for the type of parent-child link
            description: A free-text description of the relationship
        """
        # we save the information in a way that is very compatible with the
        # Link object we will eventually make out of this information. We
        # cannot create a Link object just yet, because the DataSet of this
        # Measurement has not been given a GUID yet
        parent_dict = {'tail': parent.guid, 'edge_type': link_type,
                       'description': description}
        self._parent_datasets.append(parent_dict)

        return self

    def register_parameter(
            self: T, parameter: _BaseParameter,
            setpoints: setpoints_type = None,
            basis: setpoints_type = None,
            paramtype: Optional[str] = None) -> T:
        """
        Add QCoDeS Parameter to the dataset produced by running this
        measurement.

        Args:
            parameter: The parameter to add
            setpoints: The Parameter representing the setpoints for this
                parameter. If this parameter is a setpoint,
                it should be left blank
            basis: The parameters that this parameter is inferred from. If
                this parameter is not inferred from any other parameters,
                this should be left blank.
            paramtype: Type of the parameter, i.e. the SQL storage class,
                If None the paramtype will be inferred from the parameter type
                and the validator of the supplied parameter.
        """
        if not isinstance(parameter, _BaseParameter):
            raise ValueError('Can not register object of type {}. Can only '
                             'register a QCoDeS Parameter.'
                             ''.format(type(parameter)))

        paramtype = self._infer_paramtype(parameter, paramtype)
        # default to numeric
        if paramtype is None:
            paramtype = 'numeric'

        # now the parameter type must be valid
        if paramtype not in ParamSpec.allowed_types:
            raise RuntimeError("Trying to register a parameter with type "
                               f"{paramtype}. However, only "
                               f"{ParamSpec.allowed_types} are supported.")

        # perhaps users will want a different name? But the name must be unique
        # on a per-run basis
        # we also use the name below, but perhaps is is better to have
        # a more robust Parameter2String function?
        name = str(parameter)

        if isinstance(parameter, ArrayParameter):
            self._register_arrayparameter(parameter,
                                          setpoints,
                                          basis,
                                          paramtype)
        elif isinstance(parameter, ParameterWithSetpoints):
            self._register_parameter_with_setpoints(parameter,
                                                    setpoints,
                                                    basis,
                                                    paramtype)
        elif isinstance(parameter, MultiParameter):
            self._register_multiparameter(parameter,
                                          setpoints,
                                          basis,
                                          paramtype,
                                          )
        elif isinstance(parameter, Parameter):
            self._register_parameter(name,
                                     parameter.label,
                                     parameter.unit,
                                     setpoints,
                                     basis, paramtype)
        else:
            raise RuntimeError("Does not know how to register a parameter"
                               f"of type {type(parameter)}")

        return self

    @staticmethod
    def _infer_paramtype(parameter: _BaseParameter,
                         paramtype: Optional[str]) -> Optional[str]:
        """
        Infer the best parameter type to store the parameter supplied.

        Args:
            parameter: The parameter to to infer the type for
            paramtype: The initial supplied parameter type or None

        Returns:
            The inferred parameter type. If a not None parameter type is
            supplied this will be preferred over any inferred type.
            Returns None if a parameter type could not be inferred
        """
        if paramtype is not None:
            return paramtype

        if isinstance(parameter.vals, vals.Arrays):
            paramtype = 'array'
        elif isinstance(parameter, ArrayParameter):
            paramtype = 'array'
        elif isinstance(parameter.vals, vals.Strings):
            paramtype = 'text'
        elif isinstance(parameter.vals, vals.ComplexNumbers):
            paramtype = 'complex'
        # TODO should we try to figure out if parts of a multiparameter are
        # arrays or something else?
        return paramtype

    def _register_parameter(self: T, name: str,
                            label: Optional[str],
                            unit: Optional[str],
                            setpoints: Optional[setpoints_type],
                            basis: Optional[setpoints_type],
                            paramtype: str) -> T:
        """
        Update the interdependencies object with a new group
        """

        parameter: Optional[ParamSpecBase]

        try:
            parameter = self._interdeps[name]
        except KeyError:
            parameter = None

        paramspec = ParamSpecBase(name=name,
                                  paramtype=paramtype,
                                  label=label,
                                  unit=unit)

        # We want to allow the registration of the exact same parameter twice,
        # the reason being that e.g. two ArrayParameters could share the same
        # setpoint parameter, which would then be registered along with each
        # dependent (array)parameter

        if parameter is not None and parameter != paramspec:
            raise ValueError("Parameter already registered "
                             "in this Measurement.")

        if setpoints is not None:
            sp_strings = [str(sp) for sp in setpoints]
        else:
            sp_strings = []

        if basis is not None:
            bs_strings = [str(bs) for bs in basis]
        else:
            bs_strings = []

        # get the ParamSpecBases
        depends_on, inf_from = self._paramspecbase_from_strings(name,
                                                                sp_strings,
                                                                bs_strings)

        if depends_on:
            self._interdeps = self._interdeps.extend(
                                  dependencies={paramspec: depends_on})
        if inf_from:
            self._interdeps = self._interdeps.extend(
                                  inferences={paramspec: inf_from})
        if not(depends_on or inf_from):
            self._interdeps = self._interdeps.extend(standalones=(paramspec,))

        log.info(f'Registered {name} in the Measurement.')

        return self

    def _register_arrayparameter(self,
                                 parameter: ArrayParameter,
                                 setpoints: Optional[setpoints_type],
                                 basis: Optional[setpoints_type],
                                 paramtype: str, ) -> None:
        """
        Register an ArrayParameter and the setpoints belonging to that
        ArrayParameter
        """
        name = str(parameter)
        my_setpoints = list(setpoints) if setpoints else []
        for i in range(len(parameter.shape)):
            if parameter.setpoint_full_names is not None and \
                    parameter.setpoint_full_names[i] is not None:
                spname = parameter.setpoint_full_names[i]
            else:
                spname = f'{name}_setpoint_{i}'
            if parameter.setpoint_labels:
                splabel = parameter.setpoint_labels[i]
            else:
                splabel = ''
            if parameter.setpoint_units:
                spunit = parameter.setpoint_units[i]
            else:
                spunit = ''

            self._register_parameter(name=spname,
                                     paramtype=paramtype,
                                     label=splabel,
                                     unit=spunit,
                                     setpoints=None,
                                     basis=None)

            my_setpoints += [spname]

        self._register_parameter(name,
                                 parameter.label,
                                 parameter.unit,
                                 my_setpoints,
                                 basis,
                                 paramtype)

    def _register_parameter_with_setpoints(self,
                                           parameter: ParameterWithSetpoints,
                                           setpoints: Optional[setpoints_type],
                                           basis: Optional[setpoints_type],
                                           paramtype: str) -> None:
        """
        Register an ParameterWithSetpoints and the setpoints belonging to the
        Parameter
        """
        name = str(parameter)
        my_setpoints = list(setpoints) if setpoints else []
        for sp in parameter.setpoints:
            if not isinstance(sp, Parameter):
                raise RuntimeError("The setpoints of a "
                                   "ParameterWithSetpoints "
                                   "must be a Parameter")
            spname = sp.full_name
            splabel = sp.label
            spunit = sp.unit

            self._register_parameter(name=spname,
                                     paramtype=paramtype,
                                     label=splabel,
                                     unit=spunit,
                                     setpoints=None,
                                     basis=None)

            my_setpoints.append(spname)

        self._register_parameter(name,
                                 parameter.label,
                                 parameter.unit,
                                 my_setpoints,
                                 basis,
                                 paramtype)

    def _register_multiparameter(self,
                                 multiparameter: MultiParameter,
                                 setpoints: Optional[setpoints_type],
                                 basis: Optional[setpoints_type],
                                 paramtype: str) -> None:
        """
        Find the individual multiparameter components and their setpoints
        and register those as individual parameters
        """
        setpoints_lists = []
        for i in range(len(multiparameter.shapes)):
            shape = multiparameter.shapes[i]
            name = multiparameter.full_names[i]
            if shape is ():
                my_setpoints = setpoints
            else:
                my_setpoints = list(setpoints) if setpoints else []
                for j in range(len(shape)):
                    if multiparameter.setpoint_full_names is not None and \
                            multiparameter.setpoint_full_names[i] is not None:
                        spname = multiparameter.setpoint_full_names[i][j]
                    else:
                        spname = f'{name}_setpoint_{j}'
                    if multiparameter.setpoint_labels is not None and \
                            multiparameter.setpoint_labels[i] is not None:
                        splabel = multiparameter.setpoint_labels[i][j]
                    else:
                        splabel = ''
                    if multiparameter.setpoint_units is not None and \
                            multiparameter.setpoint_units[i] is not None:
                        spunit = multiparameter.setpoint_units[i][j]
                    else:
                        spunit = ''

                    self._register_parameter(name=spname,
                                             paramtype=paramtype,
                                             label=splabel,
                                             unit=spunit,
                                             setpoints=None,
                                             basis=None)

                    my_setpoints += [spname]

            setpoints_lists.append(my_setpoints)

        for i, setpoints in enumerate(setpoints_lists):
            self._register_parameter(multiparameter.names[i],
                                     multiparameter.labels[i],
                                     multiparameter.units[i],
                                     setpoints,
                                     basis,
                                     paramtype)

    def register_custom_parameter(
            self: T, name: str,
            label: str = None, unit: str = None,
            basis: setpoints_type = None,
            setpoints: setpoints_type = None,
            paramtype: str = 'numeric') -> T:
        """
        Register a custom parameter with this measurement

        Args:
            name: The name that this parameter will have in the dataset. Must
                be unique (will overwrite an existing parameter with the same
                name!)
            label: The label
            unit: The unit
            basis: A list of either QCoDeS Parameters or the names
                of parameters already registered in the measurement that
                this parameter is inferred from
            setpoints: A list of either QCoDeS Parameters or the names of
                of parameters already registered in the measurement that
                are the setpoints of this parameter
            paramtype: Type of the parameter, i.e. the SQL storage class
        """
        return self._register_parameter(name,
                                        label,
                                        unit,
                                        setpoints,
                                        basis,
                                        paramtype)

    def register_dict_parameter(
            self, parameter: dict,
            basis=None,
            setpoints=None) -> None:
        """
        Add a Parameter (and setpoints) defined in a Data Dict to the
        dataset produced by running this measurement.
        The DataDict is validated by the schemer
        build before proceeding. The dict is meant as a minimum representaion
        of the data using the same keys as the metadata members in the
        parameters. The idea is to allow instruments to generate data suitable
        for direct insertion into the dataset without using QCoDeS parameters
        such as from a capture multiple traces function.

        Args:
            parameter: The parameter to add
            basis: The parameters that this parameter is inferred from. If
                this parameter is not inferred from any other parameters,
                this should be left blank.
            setpoints: A list of either QCoDeS Parameters or the names of
                of parameters already registered in the measurement that
                are the setpoints of this parameter
            # TODO add support for external setpoints
        """

        data_dict_schema.validate(parameter)

        name = parameter['full_name']
        my_setpoints: Optional[Sequence[Union[str, _BaseParameter]]] = []
        if parameter['setpoints'] is not None:
            for sp_data_parameter in parameter['setpoints']:
                spname = sp_data_parameter['full_name']
                sp = ParamSpec(name=spname, paramtype='numeric',
                               label=sp_data_parameter['label'],
                               unit=sp_data_parameter['unit'])

                self.parameters[spname] = sp
                my_setpoints.append(spname)
        else:
            my_setpoints = setpoints

        paramtype = 'numeric'
        label = parameter['label']
        unit = parameter['unit']

        if my_setpoints is not None:
            sp_strings = [str(sp) for sp in my_setpoints]
        else:
            sp_strings = []
        if basis is not None:
            bs_strings = [str(bs) for bs in basis]
        else:
            bs_strings = []

        # validate all dependencies
        depends_on, inf_from = self._registration_validation(name, sp_strings,
                                                             bs_strings)

        paramspec = ParamSpec(name=name,
                              paramtype=paramtype,
                              label=label,
                              unit=unit,
                              inferred_from=inf_from,
                              depends_on=depends_on)

        # ensure the correct order
        if name in self.parameters.keys():
            self.parameters.pop(name)

        self.parameters[name] = paramspec
        log.info(f'Registered {name} in the Measurement.')

    def unregister_parameter(self,
                             parameter: setpoints_type) -> None:
        """
        Remove a custom/QCoDeS parameter from the dataset produced by
        running this measurement
        """
        if isinstance(parameter, _BaseParameter):
            param = str(parameter)
        elif isinstance(parameter, str):
            param = parameter
        else:
            raise ValueError('Wrong input type. Must be a QCoDeS parameter or'
                             ' the name (a string) of a parameter.')

        try:
            paramspec: ParamSpecBase = self._interdeps[param]
        except KeyError:
            return

        self._interdeps = self._interdeps.remove(paramspec)

        log.info(f'Removed {param} from Measurement.')

    def add_before_run(self: T, func: Callable, args: tuple) -> T:
        """
        Add an action to be performed before the measurement.

        Args:
            func: Function to be performed
            args: The arguments to said function
        """
        # some tentative cheap checking
        nargs = len(signature(func).parameters)
        if len(args) != nargs:
            raise ValueError('Mismatch between function call signature and '
                             'the provided arguments.')

        self.enteractions.append((func, args))

        return self

    def add_after_run(self: T, func: Callable, args: tuple) -> T:
        """
        Add an action to be performed after the measurement.

        Args:
            func: Function to be performed
            args: The arguments to said function
        """
        # some tentative cheap checking
        nargs = len(signature(func).parameters)
        if len(args) != nargs:
            raise ValueError('Mismatch between function call signature and '
                             'the provided arguments.')

        self.exitactions.append((func, args))

        return self

    def add_subscriber(self: T,
                       func: Callable,
                       state: Union[MutableSequence, MutableMapping]) -> T:
        """
        Add a subscriber to the dataset of the measurement.

        Args:
            func: A function taking three positional arguments: a list of
                tuples of parameter values, an integer, a mutable variable
                (list or dict) to hold state/writes updates to.
            state: The variable to hold the state.
        """
        self.subscribers.append((func, state))

        return self

    def run(self) -> Runner:
        """
        Returns the context manager for the experimental run
        """
        return Runner(self.enteractions, self.exitactions,
                      self.experiment, station=self.station,
                      write_period=self._write_period,
                      interdeps=self._interdeps,
                      name=self.name,
                      subscribers=self.subscribers,
                      parent_datasets=self._parent_datasets)<|MERGE_RESOLUTION|>--- conflicted
+++ resolved
@@ -12,14 +12,11 @@
                     MutableMapping, MutableSequence, Optional, Any, TypeVar)
 from inspect import signature
 from numbers import Number
-<<<<<<< HEAD
 import schema as sch
-=======
 from copy import deepcopy
 import traceback as tb_module
 import io
 
->>>>>>> 023a6664
 import numpy as np
 
 import qcodes as qc
