"""
The Parameter module implements Parameter interface
that are the basis of measurements and control within QCoDeS.

Anything that you want to either measure or control within QCoDeS should
satisfy the Parameter interface. Most of the time that is easiest to do
by either using or subclassing one of the classes defined here, but you can
also use any class with the right attributes.

All parameter classes are subclassed from ``._BaseParameter`` (except
CombinedParameter). The _BaseParameter provides functionality that is common
to all parameter types, such as ramping and scaling of values, adding delays
(see documentation for details).

This module defines the following basic classes of parameters as well as some
more specialized ones:

- :class:`.Parameter` is the base class for scalar-valued parameters.
    Two primary ways in which it can be used:

    1. As an :class:`.Instrument` parameter that sends/receives commands.
       Provides a standardized interface to construct strings to pass to the
       :meth:`.Instrument.write` and :meth:`.Instrument.ask` methods
    2. As a variable that stores and returns a value. For instance, for storing
       of values you want to keep track of but cannot set or get electronically.

- :class:`.ParameterWithSetpoints` is intended for array-values parameters.
    This Parameter class is intended for anything where a call to the instrument
    returns an array of values. `This notebook
    <../../examples/Parameters/Simple-Example-of-ParameterWithSetpoints
    .ipynb>`_ gives more detailed examples of how this parameter
    can be used `and this notebook
    <../../examples/writing_drivers/A-ParameterWithSetpoints
    -Example-with-Dual-Setpoints.ipynb>`_ explains writing driver
    using :class:`.ParameterWithSetpoints`.

    :class:`.ParameterWithSetpoints` is supported in a
    :class:`qcodes.dataset.measurements.Measurement` but is not supported by
    the legacy :class:`qcodes.loops.Loop` and :class:`qcodes.measure.Measure`
    measurement types.

- :class:`.DelegateParameter` is intended for proxy-ing other parameters.
    It forwards its ``get`` and ``set`` to the underlying source parameter,
    while allowing to specify label/unit/etc that is different from the
    source parameter.

- :class:`.ArrayParameter` is an older base class for array-valued parameters.
    For any new driver we strongly recommend using
    :class:`.ParameterWithSetpoints` which is both more flexible and
    significantly easier to use. This Parameter is intended for anything for
    which each ``get`` call returns an array of values that all have the same
    type and meaning. Currently not settable, only gettable. Can be used in a
    :class:`qcodes.dataset.measurements.Measurement`
    as well as in the legacy :class:`qcodes.loops.Loop`
    and :class:`qcodes.measure.Measure` measurements - in which case
    these arrays are nested inside the loop's setpoint array. To use, provide a
    ``get`` method that returns an array or regularly-shaped sequence, and
    describe that array in ``super().__init__``.

- :class:`.MultiParameter` is the base class for multi-valued parameters.
    Currently not settable, only gettable, but can return an arbitrary
    collection of scalar and array values and can be used in
    :class:`qcodes.dataset.measurements.Measurement` as well as the
    legacy :class:`qcodes.loops.Loop` and :class:`qcodes.measure.Measure`
    measurements. To use, provide a ``get`` method
    that returns a sequence of values, and describe those values in
    ``super().__init__``.

"""

# TODO (alexcjohnson) update this with the real duck-typing requirements or
# create an ABC for Parameter and MultiParameter - or just remove this statement
# if everyone is happy to use these classes.

from datetime import datetime, timedelta
from copy import copy
from operator import xor
import time
import logging
import os
import collections
import warnings
import enum
from typing import Optional, Sequence, TYPE_CHECKING, Union, Callable, List, \
    Dict, Any, Sized, Iterable, cast, Type, Tuple, Iterator
from functools import wraps

import numpy

<<<<<<< HEAD
from qcodes.utils.deprecate import issue_deprecation_warning
=======
from qcodes.utils.deprecate import deprecate
>>>>>>> 5401c94d
from qcodes.utils.helpers import abstractmethod
from qcodes.utils.helpers import (permissive_range, is_sequence_of,
                                  DelegateAttributes, full_class, named_repr,
                                  warn_units)
from qcodes.utils.metadata import Metadatable
from qcodes.utils.command import Command
from qcodes.utils.validators import Validator, Ints, Strings, Enum, Arrays
from qcodes.instrument.sweep_values import SweepFixedValues
from qcodes.data.data_array import DataArray

if TYPE_CHECKING:
    from .base import Instrument, InstrumentBase


# for now the type the parameter may contain is not restricted at all
ParamDataType = Any
ParamRawDataType = Any


log = logging.getLogger(__name__)


class _SetParamContext:
    """
    This class is returned by the ``set_to`` method of parameter

    Example usage:

    >>> v = dac.voltage()
    >>> with dac.voltage.set_to(-1):
        ...     # Do stuff with the DAC output set to -1 V.
        ...
    >>> assert abs(dac.voltage() - v) <= tolerance

    """
    def __init__(self, parameter: "_BaseParameter", value: ParamDataType):
        self._parameter = parameter
        self._value = value

        self._original_value = self._parameter.get_latest()
        self._value_is_changing = self._value != self._original_value

    def __enter__(self) -> None:
        if self._value_is_changing:
            self._parameter.set(self._value)

    def __exit__(self, typ,  # type: ignore[no-untyped-def]
                 value,
                 traceback) -> None:
        if self._value_is_changing:
            self._parameter.set(self._original_value)


def invert_val_mapping(val_mapping: Dict) -> Dict:
    """Inverts the value mapping dictionary for allowed parameter values"""
    return {v: k for k, v in val_mapping.items()}


class _BaseParameter(Metadatable):
    """
    Shared behavior for all parameters. Not intended to be used
    directly, normally you should use ``Parameter``, ``ArrayParameter``,
    ``MultiParameter``, or ``CombinedParameter``.
    Note that ``CombinedParameter`` is not yet a subclass of ``_BaseParameter``

    Args:
        name: the local name of the parameter. Must be a valid
            identifier, ie no spaces or special characters or starting with a
            number. If this parameter is part of an Instrument or Station,
            this should match how it will be referenced from that parent,
            ie ``instrument.name`` or ``instrument.parameters[name]``

        instrument: the instrument this parameter
            belongs to, if any

        snapshot_get: False prevents any update to the
            parameter during a snapshot, even if the snapshot was called with
            ``update=True``, for example if it takes too long to update.
            Default True.

        snapshot_value: False prevents parameter value to be
            stored in the snapshot. Useful if the value is large.

        snapshot_exclude: True prevents parameter to be
            included in the snapshot. Useful if there are many of the same
            parameter which are clogging up the snapshot.
            Default False

        step: max increment of parameter value.
            Larger changes are broken into multiple steps this size.
            When combined with delays, this acts as a ramp.

        scale: Scale to multiply value with before
            performing set. the internally multiplied value is stored in
            ``cache.raw_value``. Can account for a voltage divider.

        offset: Compensate for a parameter specific offset. (just as scale)
            get value = raw value - offset.
            set value = argument + offset.
            If offset and scale are used in combination, when getting a value,
            first an offset is added, then the scale is applied.

        inter_delay: Minimum time (in seconds) between successive sets.
            If the previous set was less than this, it will wait until the
            condition is met. Can be set to 0 to go maximum speed with
            no errors.

        post_delay: time (in seconds) to wait after the *start* of each set,
            whether part of a sweep or not. Can be set to 0 to go maximum
            speed with no errors.

        val_mapping: A bidirectional map data/readable values to instrument
            codes, expressed as a dict: ``{data_val: instrument_code}``
            For example, if the instrument uses '0' to mean 1V and '1' to mean
            10V, set val_mapping={1: '0', 10: '1'} and on the user side you
            only see 1 and 10, never the coded '0' and '1'
            If vals is omitted, will also construct a matching Enum validator.
            NOTE: only applies to get if get_cmd is a string, and to set if
            set_cmd is a string.
            You can use ``val_mapping`` with ``get_parser``, in which case
            ``get_parser`` acts on the return value from the instrument first,
            then ``val_mapping`` is applied (in reverse).

        get_parser: Function to transform the response from get to the final
            output value. See also val_mapping

        set_parser: Function to transform the input set value to an encoded
            value sent to the instrument. See also val_mapping.

        vals: a Validator object for this parameter

        max_val_age: The max time (in seconds) to trust a saved value obtained
            from ``cache.get`` (or ``get_latest``). If this parameter has not
            been set or measured more recently than this, perform an
            additional measurement.

        metadata: extra information to include with the
            JSON snapshot of the parameter
    """

    def __init__(self, name: str,
                 instrument: Optional['InstrumentBase'],
                 snapshot_get: bool = True,
                 metadata: Optional[dict] = None,
                 step: Optional[float] = None,
                 scale: Optional[Union[float, Iterable[float]]] = None,
                 offset: Optional[Union[float, Iterable[float]]] = None,
                 inter_delay: float = 0,
                 post_delay: float = 0,
                 val_mapping: Optional[dict] = None,
                 get_parser: Optional[Callable] = None,
                 set_parser: Optional[Callable] = None,
                 snapshot_value: bool = True,
                 snapshot_exclude: bool = False,
                 max_val_age: Optional[float] = None,
                 vals: Optional[Validator] = None,
                 **kwargs: Any) -> None:
        super().__init__(metadata)
        if not str(name).isidentifier():
            raise ValueError(f"Parameter name must be a valid identifier "
                             f"got {name} which is not. Parameter names "
                             f"cannot start with a number and "
                             f"must not contain spaces or special characters")
        self.name = str(name)
        self.short_name = str(name)
        self._instrument = instrument
        self._snapshot_get = snapshot_get
        self._snapshot_value = snapshot_value
        self.snapshot_exclude = snapshot_exclude

        if not isinstance(vals, (Validator, type(None))):
            raise TypeError('vals must be None or a Validator')
        elif val_mapping is not None:
            vals = Enum(*val_mapping.keys())
        self.vals = vals

        self.step = step
        self.scale = scale
        self.offset = offset

        self.inter_delay = inter_delay
        self.post_delay = post_delay

        self.val_mapping = val_mapping
        if val_mapping is None:
            self.inverse_val_mapping = None
        else:
            self.inverse_val_mapping = invert_val_mapping(val_mapping)

        self.get_parser = get_parser
        self.set_parser = set_parser

        # ``_Cache`` stores "latest" value (and raw value) and timestamp
        # when it was set or measured
        self.cache = _Cache(self, max_val_age=max_val_age)
        # ``GetLatest`` is left from previous versions where it would
        # implement a subset of features which ``_Cache`` has.
        # It is left for now for backwards compatibility reasons and shall
        # be deprecated and removed in the future versions.
        self.get_latest: GetLatest
        self.get_latest = GetLatest(self)

        self.get: Callable[..., ParamDataType]
        implements_get_raw = (
            hasattr(self, 'get_raw')
            and not getattr(self.get_raw,
                            '__qcodes_is_abstract_method__', False)
        )
        if implements_get_raw:
            self.get = self._wrap_get(self.get_raw)
        elif hasattr(self, 'get'):
            warnings.warn(f'Wrapping get method of parameter: '
                          f'{self.full_name}, original get method will not '
                          f'be directly accessible. It is recommended to '
                          f'define get_raw in your subclass instead. '
                          f'Overwriting get will be an error in the future.')
            self.get = self._wrap_get(self.get)

        self.set: Callable[..., None]
        implements_set_raw = (
            hasattr(self, 'set_raw')
            and not getattr(self.set_raw,
                            '__qcodes_is_abstract_method__', False)
        )
        if implements_set_raw:
            self.set = self._wrap_set(self.set_raw)
        elif hasattr(self, 'set'):
            warnings.warn(f'Wrapping set method of parameter: '
                          f'{self.full_name}, '
                          f'original set method will not '
                          f'be directly accessible. It is recommended to '
                          f'define set_raw in your subclass instead. '
                          f'Overwriting set will be an error in the future.')
            self.set = self._wrap_set(self.set)

        # subclasses should extend this list with extra attributes they
        # want automatically included in the snapshot
        self._meta_attrs = ['name', 'instrument', 'step', 'scale', 'offset',
                            'inter_delay', 'post_delay', 'val_mapping', 'vals']

        # Specify time of last set operation, used when comparing to delay to
        # check if additional waiting time is needed before next set
        self._t_last_set = time.perf_counter()
        # should we call validate when getting data. default to False
        # intended to be changed in a subclass if you want the subclass
        # to perform a validation on get
        self._validate_on_get = False

    @property
    def raw_value(self) -> ParamRawDataType:
        """
        Note that this property will be deprecated soon. Use
        ``cache.raw_value`` instead.

        Represents the cached raw value of the parameter.

        :getter: Returns the cached raw value of the parameter.
        :setter: DEPRECATED! Setting the ``raw_value`` is not
            recommended as it may lead to inconsistent state
            of the parameter.
        """
        return self.cache.raw_value

    @raw_value.setter
    def raw_value(self, new_raw_value: ParamRawDataType) -> None:
        # Setting of the ``raw_value`` property of the parameter will be
        # deprecated soon anyway, hence, until then, it's ok to refer to
        # ``cache``s private ``_raw_value`` attribute here
        issue_deprecation_warning(
            'setting `raw_value` property of parameter',
            reason='it may lead to inconsistent state of the parameter',
            alternative='`parameter.set(..)` or `parameter.cache.set(..)`'
        )
        self.cache._raw_value = new_raw_value

    @abstractmethod
    def get_raw(self) -> ParamRawDataType:
        """
        ``get_raw`` is called to perform the actual data acquisition from the
        instrument. This method should either be overwritten to perform the
        desired operation or alternatively for :class:`.Parameter` a
        suitable method is automatically generated if ``get_cmd`` is supplied
        to the parameter constructor. The method is automatically wrapped to
        provide a ``get`` method on the parameter instance.
        """
        raise NotImplementedError

    @abstractmethod
    def set_raw(self, value: ParamRawDataType) -> None:
        """
        ``set_raw`` is called to perform the actual setting of a parameter on
        the instrument. This method should either be overwritten to perform the
        desired operation or alternatively for :class:`.Parameter` a
        suitable method is automatically generated if ``set_cmd`` is supplied
        to the parameter constructor. The method is automatically wrapped to
        provide a ``set`` method on the parameter instance.
        """
        raise NotImplementedError

    def __str__(self) -> str:
        """Include the instrument name with the Parameter name if possible."""
        inst_name = getattr(self._instrument, 'name', '')
        if inst_name:
            return '{}_{}'.format(inst_name, self.name)
        else:
            return self.name

    def __repr__(self) -> str:
        return named_repr(self)

    def __call__(self, *args: Any, **kwargs: Any) -> Optional[ParamDataType]:
        if len(args) == 0:
            if hasattr(self, 'get'):
                return self.get()
            else:
                raise NotImplementedError('no get cmd found in' +
                                          ' Parameter {}'.format(self.name))
        else:
            if hasattr(self, 'set'):
                self.set(*args, **kwargs)
                return None
            else:
                raise NotImplementedError('no set cmd found in' +
                                          ' Parameter {}'.format(self.name))

    def snapshot_base(self, update: bool = True,
                      params_to_skip_update: Optional[Sequence[str]] = None
                      ) -> Dict:
        """
        State of the parameter as a JSON-compatible dict (everything that
        the custom JSON encoder class
        :class:`qcodes.utils.helpers.NumpyJSONEncoder` supports).

        If the parameter has been initiated with ``snapshot_value=False``,
        the snapshot will NOT include the ``value`` and ``raw_value`` of the
        parameter.

        Args:
            update: If True, update the state by calling ``parameter.get()``
                unless ``snapshot_get`` of the parameter is ``False``.
                If ``update`` is ``False``, just use the current value from the
                ``cache``.
            params_to_skip_update: No effect but may be passed from superclass

        Returns:
            dict: base snapshot
        """
        if self.snapshot_exclude:
            warnings.warn(
                f"Parameter ({self.name}) is used in the snapshot while it "
                f"should be excluded from the snapshot")

        if hasattr(self, 'get') and self._snapshot_get \
                and self._snapshot_value and update:
            self.get()

        state: Dict[str, Any] = {
            'value': self.cache._value,
            'raw_value': self.cache.raw_value,
            'ts': self.cache.timestamp
        }
        state['__class__'] = full_class(self)
        state['full_name'] = str(self)

        if not self._snapshot_value:
            state.pop('value')
            state.pop('raw_value', None)

        if isinstance(state['ts'], datetime):
            dttime: datetime = state['ts']
            state['ts'] = dttime.strftime('%Y-%m-%d %H:%M:%S')

        for attr in set(self._meta_attrs):
            if attr == 'instrument' and self._instrument:
                state.update({
                    'instrument': full_class(self._instrument),
                    'instrument_name': self._instrument.name
                })
            else:
                val = getattr(self, attr, None)
                if val is not None:
                    attr_strip = attr.lstrip('_')  # strip leading underscores
                    if isinstance(val, Validator):
                        state[attr_strip] = repr(val)
                    else:
                        state[attr_strip] = val

        return state

    def _from_value_to_raw_value(self, value: ParamDataType
                                 ) -> ParamRawDataType:
        raw_value: ParamRawDataType

        if self.val_mapping is not None:
            # Convert set values using val_mapping dictionary
            raw_value = self.val_mapping[value]
        else:
            raw_value = value

        # transverse transformation in reverse order as compared to
        # getter: apply scale first
        if self.scale is not None:
            if isinstance(self.scale, collections.abc.Iterable):
                # Scale contains multiple elements, one for each value
                raw_value = tuple(val * scale for val, scale
                                  in zip(raw_value, self.scale))
            else:
                # Use single scale for all values
                raw_value *= self.scale

        # apply offset next
        if self.offset is not None:
            if isinstance(self.offset, collections.abc.Iterable):
                # offset contains multiple elements, one for each value
                raw_value = tuple(val + offset for val, offset
                                  in zip(raw_value, self.offset))
            else:
                # Use single offset for all values
                raw_value += self.offset

        # parser last
        if self.set_parser is not None:
            raw_value = self.set_parser(raw_value)

        return raw_value

    @deprecate(alternative='`cache.set`')
    def _save_val(self, value: ParamDataType, validate: bool = False) -> None:
        """
        Use ``cache.set`` instead of this method. This is deprecated.
        """
        if validate:
            self.validate(value)
        if (self.get_parser is None and
                self.set_parser is None and
                self.val_mapping is None and
                self.scale is None and
                self.offset is None):
            raw_value = value
        else:
            raw_value = self.cache.raw_value
        self.cache._update_with(value=value, raw_value=raw_value)

    def _from_raw_value_to_value(self, raw_value: ParamRawDataType
                                 ) -> ParamDataType:
        value: ParamDataType

        if self.get_parser is not None:
            value = self.get_parser(raw_value)
        else:
            value = raw_value

        # apply offset first (native scale)
        if self.offset is not None:
            # offset values
            if isinstance(self.offset, collections.abc.Iterable):
                # offset contains multiple elements, one for each value
                value = tuple(val - offset for val, offset
                              in zip(value, self.offset))
            elif isinstance(value, collections.abc.Iterable):
                # Use single offset for all values
                value = tuple(val - self.offset for val in value)
            else:
                value -= self.offset

        # scale second
        if self.scale is not None:
            # Scale values
            if isinstance(self.scale, collections.abc.Iterable):
                # Scale contains multiple elements, one for each value
                value = tuple(val / scale for val, scale
                              in zip(value, self.scale))
            elif isinstance(value, collections.abc.Iterable):
                # Use single scale for all values
                value = tuple(val / self.scale for val in value)
            else:
                value /= self.scale

        if self.inverse_val_mapping is not None:
            if value in self.inverse_val_mapping:
                value = self.inverse_val_mapping[value]
            else:
                try:
                    value = self.inverse_val_mapping[int(value)]
                except (ValueError, KeyError):
                    raise KeyError(f"'{value}' not in val_mapping")

        return value

    def _wrap_get(self, get_function: Callable[..., ParamDataType]) ->\
            Callable[..., ParamDataType]:
        @wraps(get_function)
        def get_wrapper(*args: Any, **kwargs: Any) -> ParamDataType:
            try:
                # There might be cases where a .get also has args/kwargs
                raw_value = get_function(*args, **kwargs)

                value = self._from_raw_value_to_value(raw_value)

                if self._validate_on_get:
                    self.validate(value)

                self.cache._update_with(value=value, raw_value=raw_value)

                return value

            except Exception as e:
                e.args = e.args + ('getting {}'.format(self),)
                raise e

        return get_wrapper

    def _wrap_set(self, set_function: Callable[..., None]) -> \
            Callable[..., None]:
        @wraps(set_function)
        def set_wrapper(value: ParamDataType, **kwargs: Any) -> None:
            try:
                self.validate(value)

                # In some cases intermediate sweep values must be used.
                # Unless `self.step` is defined, get_sweep_values will return
                # a list containing only `value`.
                steps = self.get_ramp_values(value, step=self.step)

                for step_index, val_step in enumerate(steps):
                    # even if the final value is valid we may be generating
                    # steps that are not so validate them too
                    self.validate(val_step)

                    raw_val_step = self._from_value_to_raw_value(val_step)

                    # Check if delay between set operations is required
                    t_elapsed = time.perf_counter() - self._t_last_set
                    if t_elapsed < self.inter_delay:
                        # Sleep until time since last set is larger than
                        # self.inter_delay
                        time.sleep(self.inter_delay - t_elapsed)

                    # Start timer to measure execution time of set_function
                    t0 = time.perf_counter()

                    set_function(raw_val_step, **kwargs)

                    # Update last set time (used for calculating delays)
                    self._t_last_set = time.perf_counter()

                    # Check if any delay after setting is required
                    t_elapsed = self._t_last_set - t0
                    if t_elapsed < self.post_delay:
                        # Sleep until total time is larger than self.post_delay
                        time.sleep(self.post_delay - t_elapsed)

                    self.cache._update_with(value=val_step,
                                            raw_value=raw_val_step)

            except Exception as e:
                e.args = e.args + ('setting {} to {}'.format(self, value),)
                raise e

        return set_wrapper

    def get_ramp_values(self, value: Union[float, Sized],
                        step: float = None) -> Sequence[Union[float, Sized]]:
        """
        Return values to sweep from current value to target value.
        This method can be overridden to have a custom sweep behaviour.
        It can even be overridden by a generator.

        Args:
            value: target value
            step: maximum step size

        Returns:
            List of stepped values, including target value.
        """
        if step is None:
            return [value]
        else:
            if isinstance(value, collections.abc.Sized) and len(value) > 1:
                raise RuntimeError("Don't know how to step a parameter"
                                   " with more than one value")
            if self.get_latest() is None:
                self.get()
            start_value = self.get_latest()

            if not (isinstance(start_value, (int, float)) and
                    isinstance(value, (int, float))):
                # something weird... parameter is numeric but one of the ends
                # isn't, even though it's valid. probably MultiType with a
                # mix of numeric and non-numeric types... So just set the
                # endpoint and move on.
                log.warning(f'cannot sweep {self.name} from {start_value!r} '
                            f'to {value!r} - jumping.')
                return []

            # drop the initial value, we're already there
            return permissive_range(start_value, value, step)[1:] + [value]

    def validate(self, value: ParamDataType) -> None:
        """
        Validate the value supplied.

        Args:
            value: value to validate

        Raises:
            TypeError: If the value is of the wrong type.
            ValueError: If the value is outside the bounds specified by the
               validator.
        """
        if self._instrument:
            context = (getattr(self._instrument, 'name', '') or
                       str(self._instrument.__class__)) + '.' + self.name
        else:
            context = self.name
        if self.vals is not None:
            self.vals.validate(value, 'Parameter: ' + context)

    @property
    def step(self) -> Optional[float]:
        """
        Stepsize that this Parameter uses during set operation.
        Stepsize must be a positive number or None.
        If step is a positive number, this is the maximum value change
        allowed in one hardware call, so a single set can result in many
        calls to the hardware if the starting value is far from the target.
        All but the final change will attempt to change by +/- step exactly.
        If step is None stepping will not be used.

        :getter: Returns the current stepsize.
        :setter: Sets the value of the step.

        Raises:
            TypeError: if step is set to not numeric or None
            ValueError: if step is set to negative
            TypeError:  if step is set to not integer or None for an
                integer parameter
            TypeError: if step is set to not a number on None
        """
        return self._step

    @step.setter
    def step(self, step: Optional[float]) -> None:
        if step is None:
            self._step: Optional[float] = step
        elif not getattr(self.vals, 'is_numeric', True):
            raise TypeError('you can only step numeric parameters')
        elif not isinstance(step, (int, float)):
            raise TypeError('step must be a number')
        elif step == 0:
            self._step = None
        elif step <= 0:
            raise ValueError('step must be positive')
        elif isinstance(self.vals, Ints) and not isinstance(step, int):
            raise TypeError('step must be a positive int for an Ints parameter')
        else:
            self._step = step

    @property
    def post_delay(self) -> float:
        """
        Delay time after *start* of set operation, for each set.
        The actual time will not be shorter than this, but may be longer
        if the underlying set call takes longer.

        Typically used in conjunction with `step` to create an effective
        ramp rate, but can also be used without a `step` to enforce a delay
        *after* every set. One might think of post_delay as how long a set
        operation is supposed to take. For example, there might be an
        instrument that needs extra time after setting a parameter although
        the command for setting the parameter returns quickly.

        :getter: Returns the current post_delay.
        :setter: Sets the value of the post_delay.

        Raises:
            TypeError: If delay is not int nor float
            ValueError: If delay is negative
        """
        return self._post_delay

    @post_delay.setter
    def post_delay(self, post_delay: float) -> None:
        if not isinstance(post_delay, (int, float)):
            raise TypeError(
                'post_delay ({}) must be a number'.format(post_delay))
        if post_delay < 0:
            raise ValueError(
                'post_delay ({}) must not be negative'.format(post_delay))
        self._post_delay = post_delay

    @property
    def inter_delay(self) -> float:
        """
        Delay time between consecutive set operations.
        The actual time will not be shorter than this, but may be longer
        if the underlying set call takes longer.

        Typically used in conjunction with `step` to create an effective
        ramp rate, but can also be used without a `step` to enforce a delay
        *between* sets.

        :getter: Returns the current inter_delay.
        :setter: Sets the value of the inter_delay.

        Raises:
            TypeError: If delay is not int nor float
            ValueError: If delay is negative
        """
        return self._inter_delay

    @inter_delay.setter
    def inter_delay(self, inter_delay: float) -> None:
        if not isinstance(inter_delay, (int, float)):
            raise TypeError(
                'inter_delay ({}) must be a number'.format(inter_delay))
        if inter_delay < 0:
            raise ValueError(
                'inter_delay ({}) must not be negative'.format(inter_delay))
        self._inter_delay = inter_delay

    @property
    def full_name(self) -> str:
        """
        Name of the parameter including the name of the instrument and
        submodule that the parameter may be bound to. The names are separated
        by underscores, like this: ``instrument_submodule_parameter``.
        """
        return "_".join(self.name_parts)

    def set_validator(self, vals: Validator) -> None:
        """
        (Deprecated) Set a validator `vals` for this parameter.

        Deprecated - reassign the `vals` attribute directly instead.

        Args:
            vals:  validator to set
        """
        warnings.warn(
            "set_validator is deprected use `inst.vals = MyValidator` instead")
        if isinstance(vals, Validator):
            self.vals = vals
        else:
            raise TypeError('vals must be a Validator')

    @property
    def instrument(self) -> Optional['InstrumentBase']:
        """
        Return the first instrument that this parameter is bound to.
        E.g if this is bound to a channel it will return the channel
        and not the instrument that the channel is bound too. Use
        :meth:`root_instrument` to get the real instrument.
        """
        return self._instrument

    @property
    def root_instrument(self) -> Optional['InstrumentBase']:
        """
        Return the fundamental instrument that this parameter belongs too.
        E.g if the parameter is bound to a channel this will return the
        fundamental instrument that that channel belongs to. Use
        :meth:`instrument` to get the channel.
        """
        if self._instrument is not None:
            return self._instrument.root_instrument
        else:
            return None

    def set_to(self, value: ParamDataType) -> _SetParamContext:
        """
        Use a context manager to temporarily set the value of a parameter to
        a value. Example:

        >>> from qcodes import Parameter
        >>> p = Parameter("p", set_cmd=None, get_cmd=None)
        >>> with p.set_to(3):
        ...    print(f"p value in with block {p.get()}")
        >>> print(f"p value outside with block {p.get()}")
        """
        context_manager = _SetParamContext(self, value)
        return context_manager

    @property
    def name_parts(self) -> List[str]:
        """
        List of the parts that make up the full name of this parameter
        """
        if self.instrument is not None:
            name_parts = getattr(self.instrument, 'name_parts', [])
            if name_parts == []:
                # add fallback for the case where someone has bound
                # the parameter to something that is not an instrument
                # but perhaps it has a name anyway?
                name = getattr(self.instrument, 'name', None)
                if name is not None:
                    name_parts = [name]
        else:
            name_parts = []

        name_parts.append(self.short_name)
        return name_parts


class Parameter(_BaseParameter):
    """
    A parameter represents a single degree of freedom. Most often,
    this is the standard parameter for Instruments, though it can also be
    used as a variable, i.e. storing/retrieving a value, or be subclassed for
    more complex uses.

    By default only gettable, returning its last value.
    This behaviour can be modified in two ways:

    1. Providing a ``get_cmd``/``set_cmd``, which can do the following:

       a. callable, with zero args for get_cmd, one arg for set_cmd
       b. VISA command string
       c. None, in which case it retrieves its last value for ``get_cmd``,
          and stores a value for ``set_cmd``
       d. False, in which case trying to get/set will raise an error.

    2. Creating a subclass with an explicit :meth:`get_raw`/:meth:`set_raw`
        method.

       This enables more advanced functionality. The :meth:`get_raw` and
       :meth:`set_raw` methods are automatically wrapped to provide ``get`` and
       ``set``.

    Parameters have a ``cache`` object that stores internally the current
    ``value`` and ``raw_value`` of the parameter. Calling ``cache.get()``
    (or ``cache()``) simply returns the most recent set or measured value of
    the parameter.

    Parameter also has a ``.get_latest`` method that duplicates the behavior
    of ``cache()`` call, as in, it also simply returns the most recent set
    or measured value.

    Args:
        name: The local name of the parameter. Should be a valid
            identifier, ie no spaces or special characters. If this parameter
            is part of an Instrument or Station, this is how it will be
            referenced from that parent, ie ``instrument.name`` or
            ``instrument.parameters[name]``.

        instrument: The instrument this parameter
            belongs to, if any.

        label: Normally used as the axis label when this
            parameter is graphed, along with ``unit``.

        unit: The unit of measure. Use ``''`` for unitless.

        snapshot_get: ``False`` prevents any update to the
            parameter during a snapshot, even if the snapshot was called with
            ``update=True``, for example, if it takes too long to update,
            or if the parameter is only meant for measurements hence its value
            in the snapshot may not always make sense. Default True.

        snapshot_value: ``False`` prevents parameter value to be
            stored in the snapshot. Useful if the value is large.

        snapshot_exclude: ``True`` prevents parameter to be
            included in the snapshot. Useful if there are many of the same
            parameter which are clogging up the snapshot.
            Default ``False``.

        step: Max increment of parameter value.
            Larger changes are broken into multiple steps this size.
            When combined with delays, this acts as a ramp.

        scale: Scale to multiply value with before
            performing set. the internally multiplied value is stored in
            ``cache.raw_value``. Can account for a voltage divider.

        inter_delay: Minimum time (in seconds)
            between successive sets. If the previous set was less than this,
            it will wait until the condition is met.
            Can be set to 0 to go maximum speed with no errors.

        post_delay: Time (in seconds) to wait
            after the *start* of each set, whether part of a sweep or not.
            Can be set to 0 to go maximum speed with no errors.

        val_mapping: A bi-directional map data/readable values
            to instrument codes, expressed as a dict:
            ``{data_val: instrument_code}``
            For example, if the instrument uses '0' to mean 1V and '1' to mean
            10V, set val_mapping={1: '0', 10: '1'} and on the user side you
            only see 1 and 10, never the coded '0' and '1'
            If vals is omitted, will also construct a matching Enum validator.
            **NOTE** only applies to get if get_cmd is a string, and to set if
            set_cmd is a string.
            You can use ``val_mapping`` with ``get_parser``, in which case
            ``get_parser`` acts on the return value from the instrument first,
            then ``val_mapping`` is applied (in reverse).

        get_parser: Function to transform the response
            from get to the final output value. See also `val_mapping`.

        set_parser: Function to transform the input set
            value to an encoded value sent to the instrument.
            See also `val_mapping`.

        vals: Allowed values for setting this parameter.
            Only relevant if settable. Defaults to ``Numbers()``.

        max_val_age: The max time (in seconds) to trust a
            saved value obtained from ``cache()`` (or ``cache.get()``, or
            ``get_latest()``. If this parameter has not been set or measured
            more recently than this, perform an additional measurement.

        docstring: Documentation string for the ``__doc__``
            field of the object. The ``__doc__``  field of the instance is
            used by some help systems, but not all.

        metadata: Extra information to include with the
            JSON snapshot of the parameter.
    """

    def __init__(self, name: str,
                 instrument: Optional['InstrumentBase'] = None,
                 label: Optional[str] = None,
                 unit: Optional[str] = None,
                 get_cmd: Optional[Union[str, Callable, bool]] = None,
                 set_cmd:  Optional[Union[str, Callable, bool]] = False,
                 initial_value: Optional[Union[float, str]] = None,
                 max_val_age: Optional[float] = None,
                 vals: Optional[Validator] = None,
                 docstring: Optional[str] = None,
                 **kwargs: Any) -> None:
        super().__init__(name=name, instrument=instrument, vals=vals,
                         max_val_age=max_val_age, **kwargs)

        no_get = not hasattr(self, 'get') and (get_cmd is None
                                               or get_cmd is False)
        # TODO: a matching check should be in _BaseParameter but
        #   due to the current limited design the _BaseParameter cannot
        #   know if this subclass will supply a get_cmd
        #   To work around this a RunTime check is put into get of GetLatest
        #   and into get of _Cache
        if max_val_age is not None and no_get:
            raise SyntaxError('Must have get method or specify get_cmd '
                              'when max_val_age is set')

        # Enable set/get methods from get_cmd/set_cmd if given and
        # no `get`/`set` or `get_raw`/`set_raw` methods have been defined
        # in the scope of this class.
        # (previous call to `super().__init__` wraps existing
        # get_raw/set_raw into get/set methods)
        if not hasattr(self, 'get') and get_cmd is not False:
            if get_cmd is None:
                self.get_raw = (  # type: ignore[assignment]
                    lambda: self.cache.raw_value)
            else:
                exec_str_ask = getattr(instrument, "ask", None) \
                    if instrument else None
                self.get_raw = Command(arg_count=0,  # type: ignore[assignment]
                                       cmd=get_cmd,
                                       exec_str=exec_str_ask)
            self.get = self._wrap_get(self.get_raw)

        if not hasattr(self, 'set') and set_cmd is not False:
            if set_cmd is None:
                self.set_raw: Callable = lambda x: x
            else:
                exec_str_write = getattr(instrument, "write", None) \
                    if instrument else None
                self.set_raw = Command(arg_count=1, cmd=set_cmd,
                                       exec_str=exec_str_write)
            self.set = self._wrap_set(self.set_raw)

        self._meta_attrs.extend(['label', 'unit', 'vals'])

        self.label = name if label is None else label
        self.unit = unit if unit is not None else ''

        if initial_value is not None:
            self.set(initial_value)

        # generate default docstring
        self.__doc__ = os.linesep.join((
            'Parameter class:',
            '',
            '* `name` %s' % self.name,
            '* `label` %s' % self.label,
            '* `unit` %s' % self.unit,
            '* `vals` %s' % repr(self.vals)))

        if docstring is not None:
            self.__doc__ = os.linesep.join((
                docstring,
                '',
                self.__doc__))

    def __getitem__(self, keys: Any) -> 'SweepFixedValues':
        """
        Slice a Parameter to get a SweepValues object
        to iterate over during a sweep
        """
        return SweepFixedValues(self, keys)

    def increment(self, value: ParamDataType) -> None:
        """ Increment the parameter with a value

        Args:
            value: Value to be added to the parameter.
        """
        self.set(self.get() + value)

    def sweep(self, start: float, stop: float,
              step: Optional[float] = None,
              num: Optional[int] = None) -> SweepFixedValues:
        """
        Create a collection of parameter values to be iterated over.
        Requires `start` and `stop` and (`step` or `num`)
        The sign of `step` is not relevant.

        Args:
            start: The starting value of the sequence.
            stop: The end value of the sequence.
            step:  Spacing between values.
            num: Number of values to generate.

        Returns:
            SweepFixedValues: Collection of parameter values to be
            iterated over.

        Examples:
            >>> sweep(0, 10, num=5)
             [0.0, 2.5, 5.0, 7.5, 10.0]
            >>> sweep(5, 10, step=1)
            [5.0, 6.0, 7.0, 8.0, 9.0, 10.0]
            >>> sweep(15, 10.5, step=1.5)
            >[15.0, 13.5, 12.0, 10.5]
        """
        return SweepFixedValues(self, start=start, stop=stop,
                                step=step, num=num)


class ParameterWithSetpoints(Parameter):
    """
    A parameter that has associated setpoints. The setpoints is nothing
    more than a list of other parameters that describe the values, names
    and units of the setpoint axis for this parameter.

    In most cases this will probably be a parameter that returns an array.
    It is expected that the setpoint arrays are 1D arrays such that the
    combined shape of the parameter e.g. if parameter is of shape (m,n)
    `setpoints` is a list of parameters of shape (m,) and (n,)

    In all other ways this is identical to  :class:`Parameter`. See the
    documentation of :class:`Parameter` for more details.
    """

    def __init__(self, name: str, *,
                 vals: Validator = None,
                 setpoints: Optional[Sequence[_BaseParameter]] = None,
                 snapshot_get: bool = False,
                 snapshot_value: bool = False,
                 **kwargs: Any) -> None:

        if not isinstance(vals, Arrays):
            raise ValueError(f"A ParameterWithSetpoints must have an Arrays "
                             f"validator got {type(vals)}")
        if vals.shape_unevaluated is None:
            raise RuntimeError("A ParameterWithSetpoints must have a shape "
                               "defined for its validator.")

        super().__init__(name=name, vals=vals, snapshot_get=snapshot_get,
                         snapshot_value=snapshot_value, **kwargs)
        if setpoints is None:
            self.setpoints: Sequence[_BaseParameter] = []
        else:
            self.setpoints = setpoints

        self._validate_on_get = True

    @property
    def setpoints(self) -> Sequence[_BaseParameter]:
        """
        Sequence of parameters to use as setpoints for this parameter.

        :getter: Returns a list of parameters currently used for setpoints.
        :setter: Sets the parameters to be used as setpoints from a sequence.
            The combined shape of the parameters supplied must be consistent
            with the data shape of the data returned from get on the parameter.
        """
        return self._setpoints

    @setpoints.setter
    def setpoints(self, setpoints: Sequence[_BaseParameter]) -> None:
        for setpointarray in setpoints:
            if not isinstance(setpointarray, Parameter):
                raise TypeError(f"Setpoints is of type {type(setpointarray)}"
                                f" expcected a QCoDeS parameter")
        self._setpoints = setpoints

    def validate_consistent_shape(self) -> None:
        """
        Verifies that the shape of the Array Validator of the parameter
        is consistent with the Validator of the Setpoints. This requires that
        both the setpoints and the actual parameters have validators
        of type Arrays with a defined shape.
        """

        if not isinstance(self.vals, Arrays):
            raise ValueError(f"Can only validate shapes for parameters "
                             f"with Arrays validator. {self.name} does "
                             f"not have an Arrays validator.")
        output_shape = self.vals.shape_unevaluated
        setpoints_shape_list: List[Optional[Union[int, Callable[[], int]]]] = []
        for sp in self.setpoints:
            if not isinstance(sp.vals, Arrays):
                raise ValueError(f"Can only validate shapes for parameters "
                                 f"with Arrays validator. {sp.name} is "
                                 f"a setpoint vector but does not have an "
                                 f"Arrays validator")
            if sp.vals.shape_unevaluated is not None:
                setpoints_shape_list.extend(sp.vals.shape_unevaluated)
            else:
                setpoints_shape_list.append(sp.vals.shape_unevaluated)
        setpoints_shape = tuple(setpoints_shape_list)

        if output_shape is None:
            raise ValueError(f"Trying to validate shape but parameter "
                             f"{self.name} does not define a shape")
        if None in output_shape or None in setpoints_shape:
            raise ValueError(f"One or more dimensions have unknown shape "
                             f"when comparing output: {output_shape} to "
                             f"setpoints: {setpoints_shape}")

        if output_shape != setpoints_shape:
            raise ValueError(f"Shape of output is not consistent with "
                             f"setpoints. Output is shape {output_shape} and "
                             f"setpoints are shape {setpoints_shape}")
        log.info(f"For parameter {self.full_name} verified "
                 f"that {output_shape} matches {setpoints_shape}")

    def validate(self, value: ParamDataType) -> None:
        """
        Overwrites the standard ``validate`` method to also check the the
        parameter has consistent shape with its setpoints. This only makes
        sense if the parameter has an Arrays
        validator

        Arguments are passed to the super method
        """
        if isinstance(self.vals, Arrays):
            self.validate_consistent_shape()
        super().validate(value)


class DelegateParameter(Parameter):
    """
    The :class:`.DelegateParameter` wraps a given `source`-parameter.
    Setting/getting it results in a set/get of the source parameter with
    the provided arguments.

    The reason for using a :class:`DelegateParameter` instead of the
    source parameter is to provide all the functionality of the Parameter
    base class without overwriting properties of the source: for example to
    set a different scaling factor and unit on the :class:`.DelegateParameter`
    without changing those in the source parameter
    """

    class _DelegateCache():
        def __init__(self,
                     source: _BaseParameter,
                     parameter: _BaseParameter):
            self._source = source
            self._parameter = parameter

        @property
        def raw_value(self) -> ParamRawDataType:
            """
            raw_value is an attribute that surfaces the raw value from the
            cache. In the case of a :class:`DelegateParameter` it reflects
            the value of the cache of the source.

            Strictly speaking it should represent that value independent of
            its validity according to the `max_val_age` but in fact it does
            lose its validity when the maximum value age has been reached.
            This bug will not be fixed since the `raw_value` property will be
            removed soon.
            """
            return self._source.cache._value

        @property
        def _value(self) -> ParamDataType:
            return self._parameter._from_raw_value_to_value(self.raw_value)

        @property
        def max_val_age(self) -> Optional[float]:
            return self._source.cache.max_val_age

        @property
        def timestamp(self) -> Optional[datetime]:
            return self._source.cache.timestamp

        def get(self, get_if_invalid: bool = True) -> ParamDataType:
            return self._parameter._from_raw_value_to_value(
                self._source.cache.get(get_if_invalid=get_if_invalid))

        def set(self, value: ParamDataType) -> None:
            self._parameter.validate(value)
            self._source.cache.set(
                self._parameter._from_value_to_raw_value(value))

        def _update_with(self, *,
                         value: ParamDataType,
                         raw_value: ParamRawDataType,
                         timestamp: Optional[datetime] = None
                         ) -> None:
            """For the sake of _save_val we need to implement this."""
            self._source.cache._update_with(
                value=raw_value,
                raw_value=self._source._from_value_to_raw_value(raw_value),
                timestamp=timestamp
            )

        def __call__(self) -> ParamDataType:
            return self.get(get_if_invalid=True)

    def __init__(self, name: str, source: Parameter, *args: Any,
                 **kwargs: Any):
        self.source = source

        for ka, param in zip(('unit', 'label', 'snapshot_value'),
                             ('unit', 'label', '_snapshot_value')):
            kwargs[ka] = kwargs.get(ka, getattr(self.source, param))

        for cmd in ('set_cmd', 'get_cmd'):
            if cmd in kwargs:
                raise KeyError(f'It is not allowed to set "{cmd}" of a '
                               f'DelegateParameter because the one of the '
                               f'source parameter is supposed to be used.')

        super().__init__(name, *args, **kwargs)
        delegate_cache = self._DelegateCache(source, self)
        self.cache = cast(_Cache, delegate_cache)

    # Disable the warnings until MultiParameter has been
    # replaced and name/label/unit can live in _BaseParameter
    # pylint: disable=method-hidden
    def get_raw(self) -> Any:
        return self.source.get()

    # same as for `get_raw`
    # pylint: disable=method-hidden
    def set_raw(self, value: Any) -> None:
        self.source(value)

    def snapshot_base(self, update: bool = True,
                      params_to_skip_update: Optional[Sequence[str]] = None
                      ) -> Dict:
        snapshot = super().snapshot_base(
            update=update,
            params_to_skip_update=params_to_skip_update
        )
        snapshot.update(
            {'source_parameter': self.source.snapshot(update=update)}
        )
        return snapshot


class ArrayParameter(_BaseParameter):
    """
    A gettable parameter that returns an array of values.
    Not necessarily part of an instrument.

    For new driver we strongly recommend using
    :class:`.ParameterWithSetpoints` which is both more flexible and
    significantly easier to use

    Subclasses should define a ``.get_raw`` method, which returns an array.
    This method is automatically wrapped to provide a ``.get`` method.

    :class:`.ArrayParameter` can be used in both a
    :class:`qcodes.dataset.measurements.Measurement`
    as well as in the legacy :class:`qcodes.loops.Loop`
    and :class:`qcodes.measure.Measure` measurements

    When used in a ``Loop`` or ``Measure`` operation, this will be entered
    into a single ``DataArray``, with extra dimensions added by the ``Loop``.
    The constructor args describe the array we expect from each ``.get`` call
    and how it should be handled.

    For now you must specify upfront the array shape, and this cannot change
    from one call to the next. Later we intend to require only that you specify
    the dimension, and the size of each dimension can vary from call to call.

    Args:
        name: The local name of the parameter. Should be a valid
            identifier, i.e. no spaces or special characters. If this parameter
            is part of an ``Instrument`` or ``Station``, this is how it will be
            referenced from that parent, i.e. ``instrument.name`` or
            ``instrument.parameters[name]``

        shape: The shape (as used in numpy arrays) of the array
            to expect. Scalars should be denoted by (), 1D arrays as (n,),
            2D arrays as (n, m), etc.

        instrument: The instrument this parameter
            belongs to, if any.

        label: Normally used as the axis label when this
            parameter is graphed, along with ``unit``.

        unit: The unit of measure. Use ``''`` for unitless.

        setpoints: ``array`` can be a DataArray, numpy.ndarray, or sequence.
            The setpoints for each dimension of the returned array. An
            N-dimension item should have N setpoint arrays, where the first is
            1D, the second 2D, etc.
            If omitted for any or all items, defaults to integers from zero in
            each respective direction.
            **Note**: if the setpoints will be different each measurement,
            leave this out and return the setpoints (with extra names) in
            ``.get``.

        setpoint_names: One identifier (like ``name``) per setpoint array.
            Ignored if a setpoint is a DataArray, which already has a name.

        setpoint_labels: One label (like ``labels``) per setpoint array.
            Ignored if a setpoint is a DataArray, which already has a label.

        setpoint_units: One unit (like ``v``) per setpoint array. Ignored
            if a setpoint is a DataArray, which already has a unit.

        docstring: documentation string for the ``__doc__``
            field of the object. The ``__doc__`` field of the instance
            is used by some help systems, but not all.

        snapshot_get: Prevent any update to the parameter, for example
            if it takes too long to update. Default ``True``.

        snapshot_value: Should the value of the parameter be stored in the
            snapshot. Unlike Parameter this defaults to False as
            ArrayParameters are potentially huge.

        snapshot_exclude: ``True`` prevents parameter to be
            included in the snapshot. Useful if there are many of the same
            parameter which are clogging up the snapshot.

            Default ``False``.

        metadata: Extra information to include with the
            JSON snapshot of the parameter.
    """

    def __init__(self,
                 name: str,
                 shape: Sequence[int],
                 instrument: Optional['Instrument'] = None,
                 label: Optional[str] = None,
                 unit: Optional[str] = None,
                 setpoints: Optional[Sequence] = None,
                 setpoint_names: Optional[Sequence[str]] = None,
                 setpoint_labels: Optional[Sequence[str]] = None,
                 setpoint_units: Optional[Sequence[str]] = None,
                 docstring: Optional[str] = None,
                 snapshot_get: bool = True,
                 snapshot_value: bool = False,
                 snapshot_exclude: bool = False,
                 metadata: Optional[dict] = None) -> None:
        super().__init__(name, instrument, snapshot_get, metadata,
                         snapshot_value=snapshot_value,
                         snapshot_exclude=snapshot_exclude)

        if hasattr(self, 'set'):
            # TODO (alexcjohnson): can we support, ala Combine?
            raise AttributeError('ArrayParameters do not support set '
                                 'at this time.')

        self._meta_attrs.extend(['setpoint_names', 'setpoint_labels',
                                 'setpoint_units', 'label', 'unit'])

        self.label = name if label is None else label
        self.unit = unit if unit is not None else ''

        nt: Type[None] = type(None)

        if not is_sequence_of(shape, int):
            raise ValueError('shapes must be a tuple of ints, not ' +
                             repr(shape))
        self.shape = shape

        # require one setpoint per dimension of shape
        sp_shape = (len(shape),)

        sp_types = (nt, DataArray, collections.abc.Sequence,
                    collections.abc.Iterator, numpy.ndarray)
        if (setpoints is not None and
                not is_sequence_of(setpoints, sp_types, shape=sp_shape)):
            raise ValueError('setpoints must be a tuple of arrays')
        if (setpoint_names is not None and
                not is_sequence_of(setpoint_names, (nt, str), shape=sp_shape)):
            raise ValueError('setpoint_names must be a tuple of strings')
        if (setpoint_labels is not None and
                not is_sequence_of(setpoint_labels, (nt, str),
                                   shape=sp_shape)):
            raise ValueError('setpoint_labels must be a tuple of strings')
        if (setpoint_units is not None and
                not is_sequence_of(setpoint_units, (nt, str),
                                   shape=sp_shape)):
            raise ValueError('setpoint_units must be a tuple of strings')

        self.setpoints = setpoints
        self.setpoint_names = setpoint_names
        self.setpoint_labels = setpoint_labels
        self.setpoint_units = setpoint_units

        self.__doc__ = os.linesep.join((
            'Parameter class:',
            '',
            '* `name` %s' % self.name,
            '* `label` %s' % self.label,
            '* `unit` %s' % self.unit,
            '* `shape` %s' % repr(self.shape)))

        if docstring is not None:
            self.__doc__ = os.linesep.join((
                docstring,
                '',
                self.__doc__))

        if not hasattr(self, 'get') and not hasattr(self, 'set'):
            raise AttributeError('ArrayParameter must have a get, set or both')

    @property
    def setpoint_full_names(self) -> Optional[Sequence[str]]:
        """
        Full names of setpoints including instrument names if available
        """
        if self.setpoint_names is None:
            return None
        # omit the last part of name_parts which is the parameter name
        # and not part of the setpoint names
        inst_name = "_".join(self.name_parts[:-1])
        if inst_name != '':
            spnames = []
            for spname in self.setpoint_names:
                if spname is not None:
                    spnames.append(inst_name + '_' + spname)
                else:
                    spnames.append(None)
            return tuple(spnames)
        else:
            return self.setpoint_names


def _is_nested_sequence_or_none(obj: Any,
                                types: Optional[Union[
                                    Type[object],
                                    Tuple[Type[object], ...]]],
                                shapes: Sequence[Sequence[Optional[int]]]
                                ) -> bool:
    """Validator for MultiParameter setpoints/names/labels"""
    if obj is None:
        return True

    if not is_sequence_of(obj, tuple, shape=(len(shapes),)):
        return False

    for obji, shapei in zip(obj, shapes):
        if not is_sequence_of(obji, types, shape=(len(shapei),)):
            return False

    return True


class MultiParameter(_BaseParameter):
    """
    A gettable parameter that returns multiple values with separate names,
    each of arbitrary shape. Not necessarily part of an instrument.

    Subclasses should define a ``.get_raw`` method, which returns a sequence of
    values. This method is automatically wrapped to provide a ``.get`` method.
    When used in a legacy  method``Loop`` or ``Measure`` operation, each of
    these values will be entered into a different ``DataArray``. The
    constructor args describe what data we expect from each ``.get`` call
    and how it should be handled. ``.get`` should always return the same
    number of items, and most of the constructor arguments should be tuples
    of that same length.

    For now you must specify upfront the array shape of each item returned by
    ``.get_raw``, and this cannot change from one call to the next. Later, we
    intend to require only that you specify the dimension of each item
    returned, and the size of each dimension can vary from call to call.

    Args:
        name: The local name of the whole parameter. Should be a valid
            identifier, ie no spaces or special characters. If this parameter
            is part of an Instrument or Station, this is how it will be
            referenced from that parent, i.e. ``instrument.name`` or
            ``instrument.parameters[name]``.

        names: A name for each item returned by a ``.get``
            call. Will be used as the basis of the ``DataArray`` names
            when this parameter is used to create a ``DataSet``.

        shapes: The shape (as used in numpy arrays) of
            each item. Scalars should be denoted by (), 1D arrays as (n,),
            2D arrays as (n, m), etc.

        instrument: The instrument this parameter
            belongs to, if any.

        labels: A label for each item. Normally used
            as the axis label when a component is graphed, along with the
            matching entry from ``units``.

        units: A unit of measure for each item.
            Use ``''`` or ``None`` for unitless values.

        setpoints: ``array`` can be a DataArray, numpy.ndarray, or sequence.
            The setpoints for each returned array. An N-dimension item should
            have N setpoint arrays, where the first is 1D, the second 2D, etc.
            If omitted for any or all items, defaults to integers from zero in
            each respective direction.
            **Note**: if the setpoints will be different each measurement,
            leave this out and return the setpoints (with extra names) in
            ``.get``.

        setpoint_names: One identifier (like
            ``name``) per setpoint array. Ignored if a setpoint is a
            DataArray, which already has a name.

        setpoint_labels: One label (like
            ``labels``) per setpoint array. Ignored if a setpoint is a
            DataArray, which already has a label.

        setpoint_units: One unit (like
            ``V``) per setpoint array. Ignored if a setpoint is a
            DataArray, which already has a unit.

        docstring: Documentation string for the ``__doc__``
            field of the object. The ``__doc__`` field of the  instance is
            used by some help systems, but not all

        snapshot_get: Prevent any update to the parameter, for example
            if it takes too long to update. Default ``True``.

        snapshot_value: Should the value of the parameter be stored in the
            snapshot. Unlike Parameter this defaults to False as
            MultiParameters are potentially huge.

        snapshot_exclude: True prevents parameter to be
            included in the snapshot. Useful if there are many of the same
            parameter which are clogging up the snapshot.
            Default ``False``.

        metadata: Extra information to include with the
            JSON snapshot of the parameter.
    """

    def __init__(self,
                 name: str,
                 names: Sequence[str],
                 shapes: Sequence[Sequence[Optional[int]]],
                 instrument: Optional['Instrument'] = None,
                 labels: Optional[Sequence[str]] = None,
                 units: Optional[Sequence[str]] = None,
                 setpoints: Optional[Sequence[Sequence]] = None,
                 setpoint_names: Optional[Sequence[Sequence[str]]] = None,
                 setpoint_labels: Optional[Sequence[Sequence[str]]] = None,
                 setpoint_units: Optional[Sequence[Sequence[str]]] = None,
                 docstring: str = None,
                 snapshot_get: bool = True,
                 snapshot_value: bool = False,
                 snapshot_exclude: bool = False,
                 metadata: Optional[dict] = None) -> None:
        super().__init__(name, instrument, snapshot_get, metadata,
                         snapshot_value=snapshot_value,
                         snapshot_exclude=snapshot_exclude)

        self._meta_attrs.extend(['setpoint_names', 'setpoint_labels',
                                 'setpoint_units', 'names', 'labels', 'units'])

        if not is_sequence_of(names, str):
            raise ValueError('names must be a tuple of strings, not ' +
                             repr(names))

        self.names = tuple(names)
        self.labels = labels if labels is not None else names
        self.units = units if units is not None else [''] * len(names)

        nt: Type[None] = type(None)

        if (not is_sequence_of(shapes, int, depth=2) or
                len(shapes) != len(names)):
            raise ValueError('shapes must be a tuple of tuples '
                             'of ints, not ' + repr(shapes))
        self.shapes = shapes

        sp_types = (nt, DataArray, collections.abc.Sequence,
                    collections.abc.Iterator, numpy.ndarray)
        if not _is_nested_sequence_or_none(setpoints, sp_types, shapes):
            raise ValueError('setpoints must be a tuple of tuples of arrays')

        if not _is_nested_sequence_or_none(setpoint_names, (nt, str), shapes):
            raise ValueError(
                'setpoint_names must be a tuple of tuples of strings')

        if not _is_nested_sequence_or_none(setpoint_labels, (nt, str), shapes):
            raise ValueError(
                'setpoint_labels must be a tuple of tuples of strings')

        if not _is_nested_sequence_or_none(setpoint_units, (nt, str), shapes):
            raise ValueError(
                'setpoint_units must be a tuple of tuples of strings')

        self.setpoints = setpoints
        self.setpoint_names = setpoint_names
        self.setpoint_labels = setpoint_labels
        self.setpoint_units = setpoint_units

        self.__doc__ = os.linesep.join((
            'MultiParameter class:',
            '',
            '* `name` %s' % self.name,
            '* `names` %s' % ', '.join(self.names),
            '* `labels` %s' % ', '.join(self.labels),
            '* `units` %s' % ', '.join(self.units)))

        if docstring is not None:
            self.__doc__ = os.linesep.join((
                docstring,
                '',
                self.__doc__))

        if not hasattr(self, 'get') and not hasattr(self, 'set'):
            raise AttributeError('MultiParameter must have a get, set or both')

    @property
    def short_names(self) -> Tuple[str, ...]:
        """
        short_names is identical to names i.e. the names of the parameter
        parts but does not add the instrument name.

        It exists for consistency with instruments and other parameters.
        """

        return self.names

    @property
    def full_names(self) -> Tuple[str, ...]:
        """
        Names of the parameter components including the name of the instrument
        and submodule that the parameter may be bound to. The name parts are
        separated by underscores, like this: ``instrument_submodule_parameter``
        """
        inst_name = "_".join(self.name_parts[:-1])
        if inst_name != '':
            return tuple([inst_name + '_' + name for name in self.names])
        else:
            return self.names

    @property
    def setpoint_full_names(self) -> Optional[Sequence[Sequence[str]]]:
        """
        Full names of setpoints including instrument names, if available
        """
        if self.setpoint_names is None:
            return None
        # omit the last part of name_parts which is the parameter name
        # and not part of the setpoint names
        inst_name = "_".join(self.name_parts[:-1])
        if inst_name != '':
            full_sp_names = []
            for sp_group in self.setpoint_names:
                full_sp_names_subgroupd = []
                for spname in sp_group:
                    if spname is not None:
                        full_sp_names_subgroupd.append(
                            inst_name + '_' + spname)
                    else:
                        full_sp_names_subgroupd.append(None)
                full_sp_names.append(tuple(full_sp_names_subgroupd))

            return tuple(full_sp_names)
        else:
            return self.setpoint_names


class _Cache:
    """
    Cache object for parameter to hold its value and raw value

    It also implements ``set`` method for setting parameter's value without
    invoking its ``set_cmd``, and ``get`` method that allows to retrieve the
    cached value of the parameter without calling ``get_cmd`` might be called
    unless the cache is invalid.

    Args:
         parameter: instance of the parameter that this cache belongs to.
         max_val_age: Max time (in seconds) to trust a value stored in cache.
            If the parameter has not been set or measured more recently than
            this, an additional measurement will be performed in order to
            update the cached value. If it is ``None``, this behavior is
            disabled. ``max_val_age`` should not be used for a parameter
            that does not have a get function.
    """
    def __init__(self,
                 parameter: '_BaseParameter',
                 max_val_age: Optional[float] = None):
        self._parameter = parameter
        self._value: ParamDataType = None
        self._raw_value: ParamRawDataType = None
        self._timestamp: Optional[datetime] = None
        self._max_val_age = max_val_age

    @property
    def raw_value(self) -> ParamRawDataType:
        """Raw value of the parameter"""
        return self._raw_value

    @property
    def timestamp(self) -> Optional[datetime]:
        """
        Timestamp of the moment when cache was last updated

        If ``None``, the cache hasn't been updated yet and shall be seen as
        "invalid".
        """
        return self._timestamp

    @property
    def max_val_age(self) -> Optional[float]:
        """
        Max time (in seconds) to trust a value stored in cache. If the
        parameter has not been set or measured more recently than this,
        perform an additional measurement.

        If it is ``None``, this behavior is disabled.
        """
        return self._max_val_age

    def set(self, value: ParamDataType) -> None:
        """
        Set the cached value of the parameter without invoking the
        ``set_cmd`` of the parameter (if it has one). For example, in case of
        an instrument parameter, calling :meth:`cache.set` as opposed to
        calling ``set`` will only change the internally-stored value of
        the parameter (that is available when calling ``cache.get()`` or
        ``get_latest()``), and will NOT pass that value to the instrument.

        Note that this method also respects all the validation, parsing,
        offsetting, etc that the parameter's ``set`` method respects. However,
        if the parameter has :attr:`step` defined, unlike the ``set`` method,
        this method does not perform setting the parameter step-by-step.

        Args:
            value: new value for the parameter
        """
        self._parameter.validate(value)
        raw_value = self._parameter._from_value_to_raw_value(value)
        self._update_with(value=value, raw_value=raw_value)

    def _update_with(self, *,
                     value: ParamDataType,
                     raw_value: ParamRawDataType,
                     timestamp: Optional[datetime] = None
                     ) -> None:
        """
        Simply overwrites the value, raw value, and timestamp in this cache
        with new ones.

        Args:
            value: new value of the parameter
            raw_value: new raw value of the parameter
            timestamp: new timestamp of the parameter; if ``None``,
                then timestamp of "now" is used
        """
        self._value = value
        self._raw_value = raw_value
        if timestamp is None:
            self._timestamp = datetime.now()
        else:
            self._timestamp = timestamp

    def get(self, get_if_invalid: bool = True) -> ParamDataType:
        """
        Return cached value if time since get was less than ``max_val_age``,
        otherwise perform ``get()`` on the parameter and return result. A
        ``get()`` will also be performed if the parameter has never been
        captured but only if ``get_if_invalid`` argument is ``True``.

        Args:
            get_if_invalid: if set to ``True``, ``get()`` on a parameter
                will be performed in case the cached value is invalid (for
                example, due to ``max_val_age``, or because the parameter has
                never been captured)
        """
        no_get = not hasattr(self._parameter, 'get')

        # the parameter has never been captured so `get` it but only
        # if `get_if_invalid` is True
        if self._timestamp is None:
            if get_if_invalid:
                if no_get:
                    raise RuntimeError(f"Value of parameter "
                                       f"{(self._parameter.full_name)} "
                                       f"is unknown and the Parameter does "
                                       f"not have a get command. "
                                       f"Please set the value before "
                                       f"attempting to get it.")
                return self._parameter.get()
            else:
                return self._value

        if self._max_val_age is None:
            # Return last value since max_val_age is not specified
            return self._value
        else:
            if no_get:
                # TODO: this check should really be at the time of setting
                #  max_val_age unfortunately this happens in init before
                #  get wrapping is performed.
                raise RuntimeError("`max_val_age` is not supported for a "
                                   "parameter without get command.")

            oldest_accepted_timestamp = (
                    datetime.now() - timedelta(seconds=self._max_val_age))
            if self._timestamp < oldest_accepted_timestamp:
                # Time of last get exceeds max_val_age seconds, need to
                # perform new .get()
                return self._parameter.get()
            else:
                return self._value

    def __call__(self) -> ParamDataType:
        """
        Same as :meth:`get` but always call ``get`` on parameter if the
        cache is not valid
        """
        return self.get(get_if_invalid=True)


class GetLatest(DelegateAttributes):
    """
    Wrapper for a class:`.Parameter` that just returns the last set or measured
    value stored in the class:`.Parameter` itself. If get has never been called
    on the parameter or the time since get was called is larger than
    ``max_val_age``, get will be called on the parameter. If the parameter
    does not implement get, set should be called (or the initial_value set)
    before calling get on this wrapper. It is an error to set
    ``max_val_age`` for a parameter that does not have a get function.

    The functionality of this class is subsumed and improved in
    parameter's cache that is accessible via ``.cache`` attribute of the
    :class:`.Parameter`. Use of ``parameter.cache`` is recommended over use of
    ``parameter.get_latest``.

    Examples:
        >>> # Can be called:
        >>> param.get_latest()
        >>> # Or used as if it were a gettable-only parameter itself:
        >>> Loop(...).each(param.get_latest)

    Args:
        parameter: Parameter to be wrapped.
    """
    def __init__(self, parameter: _BaseParameter):
        self.parameter = parameter

    delegate_attr_objects = ['parameter']
    omit_delegate_attrs = ['set']

    def get(self) -> ParamDataType:
        """
        Return latest value if time since get was less than
        `max_val_age`, otherwise perform `get()` and
        return result. A `get()` will also be performed if the
        parameter never has been captured.

        It is recommended to use ``parameter.cache.get()`` instead.
        """
        return self.parameter.cache.get()

    def get_timestamp(self) -> Optional[datetime]:
        """
        Return the age of the latest parameter value.

        It is recommended to use ``parameter.cache.timestamp`` instead.
        """
        return self.cache.timestamp

    def get_raw_value(self) -> Optional[ParamRawDataType]:
        """
        Return latest raw value of the parameter.

        It is recommended to use ``parameter.cache.raw_value`` instead.
        """
        return self.cache._raw_value

    def __call__(self) -> ParamDataType:
        """
        Same as ``get()``

        It is recommended to use ``parameter.cache()`` instead.
        """
        return self.cache()


def combine(*parameters: 'Parameter',
            name: str,
            label: Optional[str] = None,
            unit: Optional[str] = None,
            units: Optional[str] = None,
            aggregator: Optional[Callable[[Sequence[Any]], Any]] = None
            ) -> 'CombinedParameter':
    """
    Combine parameters into one sweepable parameter

    A combined parameter sets all the combined parameters at every point
    of the sweep. The sets are called in the same order the parameters are,
    and sequentially.

    Args:
        *parameters: The parameters to combine.
        name: The name of the paramter.
        label: The label of the combined parameter.
        unit: the unit of the combined parameter.
        aggregator: a function to aggregate
            the set values into one.
    """
    my_parameters = list(parameters)
    multi_par = CombinedParameter(my_parameters, name, label, unit, units,
                                  aggregator)
    return multi_par


class CombinedParameter(Metadatable):
    """
    A combined parameter. It sets all the combined parameters at every
    point of the sweep. The sets are called in the same order
    the parameters are, and sequentially.

    Args:
        *parameters: The parameters to combine.
        name: The name of the parameter
        label: The label of the combined parameter
        unit: The unit of the combined parameter
        aggregator: A function to aggregate the set values into one
    """

    def __init__(self, parameters: Sequence[Parameter],
                 name: str,
                 label: str = None,
                 unit: str = None,
                 units: str = None,
                 aggregator: Callable = None) -> None:
        super().__init__()
        # TODO(giulioungaretti)temporary hack
        # starthack
        # this is a dummy parameter
        # that mimicks the api that a normal parameter has
        if not name.isidentifier():
            raise ValueError(f"Parameter name must be a valid identifier "
                             f"got {name} which is not. Parameter names "
                             f"cannot start with a number and "
                             f"must not contain spaces or special characters")

        self.parameter = lambda: None
        # mypy will complain that a callable does not have these attributes
        # but you can still create them here.
        self.parameter.full_name = name  # type: ignore[attr-defined]
        self.parameter.name = name  # type: ignore[attr-defined]
        self.parameter.label = label  # type: ignore[attr-defined]

        if units is not None:
            warn_units('CombinedParameter', self)
            if unit is None:
                unit = units
        self.parameter.unit = unit  # type: ignore[attr-defined]
        self.setpoints: List[Any] = []
        # endhack
        self.parameters = parameters
        self.sets = [parameter.set for parameter in self.parameters]
        self.dimensionality = len(self.sets)

        if aggregator:
            self.f = aggregator
            setattr(self, 'aggregate', self._aggregate)

    def set(self, index: int) -> List:
        """
        Set multiple parameters.

        Args:
            index: the index of the setpoints one wants to set

        Returns:
            list of values that where actually set
        """
        values = self.setpoints[index]
        for setFunction, value in zip(self.sets, values):
            setFunction(value)
        return values

    def sweep(self, *array: numpy.ndarray) -> 'CombinedParameter':
        """
        Creates a new combined parameter to be iterated over.
        One can sweep over either:

         - n array of lenght m
         - one nxm array

        where n is the number of combined parameters
        and m is the number of setpoints

        Args:
            *array: Array(s) of setpoints.

        Returns:
            combined parameter
        """
        # if it's a list of arrays, convert to one array
        if len(array) > 1:
            dim = set([len(a) for a in array])
            if len(dim) != 1:
                raise ValueError('Arrays have different number of setpoints')
            nparray = numpy.array(array).transpose()
        else:
            # cast to array in case users
            # decide to not read docstring
            # and pass a 2d list
            nparray = numpy.array(array[0])
        new = copy(self)
        _error_msg = """ Dimensionality of array does not match\
                        the number of parameter combined. Expected a \
                        {} dimensional array, got a {} dimensional array. \
                        """
        try:
            if nparray.shape[1] != self.dimensionality:
                raise ValueError(_error_msg.format(self.dimensionality,
                                                   nparray.shape[1]))
        except KeyError:
            # this means the array is 1d
            raise ValueError(_error_msg.format(self.dimensionality, 1))

        new.setpoints = nparray.tolist()
        return new

    def _aggregate(self, *vals: Any) -> Any:
        # check f args
        return self.f(*vals)

    def __iter__(self) -> Iterator[int]:
        return iter(range(len(self.setpoints)))

    def __len__(self) -> int:
        # dimension of the sweep_values
        # i.e. how many setpoint
        return numpy.shape(self.setpoints)[0]

    def snapshot_base(self, update: bool = False,
                      params_to_skip_update: Optional[Sequence[str]] = None
                      ) -> dict:
        """
        State of the combined parameter as a JSON-compatible dict (everything
        that the custom JSON encoder class
        :class:`qcodes.utils.helpers.NumpyJSONEncoder` supports).

        Args:
            update: ``True`` or ``False``.
            params_to_skip_update: Unused in this subclass.

        Returns:
            dict: Base snapshot.
        """
        meta_data: Dict[str, Any] = collections.OrderedDict()
        meta_data['__class__'] = full_class(self)
        param = self.parameter
        meta_data['unit'] = param.unit  # type: ignore[attr-defined]
        meta_data['label'] = param.label  # type: ignore[attr-defined]
        meta_data['full_name'] = param.full_name  # type: ignore[attr-defined]
        meta_data['aggregator'] = repr(getattr(self, 'f', None))
        for parameter in self.parameters:
            meta_data[str(parameter)] = parameter.snapshot()

        return meta_data


class InstrumentRefParameter(Parameter):
    """
    An instrument reference parameter.

    This parameter is useful when one needs a reference to another instrument
    from within an instrument, e.g., when creating a meta instrument that
    sets parameters on instruments it contains.

    Args:
        name: The name of the parameter that one wants to add.

        instrument: The "parent" instrument this
            parameter is attached to, if any.

        initial_value: Starting value, may be None even if None does not
            pass the validator. None is only allowed as an initial value
            and cannot be set after initiation.

        **kwargs: Passed to InstrumentRefParameter parent class
    """

    def __init__(self, name: str,
                 instrument: Optional['InstrumentBase'] = None,
                 label: Optional[str] = None,
                 unit: Optional[str] = None,
                 get_cmd: Optional[Union[str, Callable, bool]] = None,
                 set_cmd:  Optional[Union[str, Callable, bool]] = None,
                 initial_value: Optional[Union[float, str]] = None,
                 max_val_age: Optional[float] = None,
                 vals: Optional[Validator] = None,
                 docstring: Optional[str] = None,
                 **kwargs: Any) -> None:
        if vals is None:
            vals = Strings()
        if set_cmd is not None:
            raise RuntimeError("InstrumentRefParameter does not support "
                               "set_cmd.")
        super().__init__(name, instrument, label, unit, get_cmd, set_cmd,
                         initial_value, max_val_age, vals, docstring,
                         **kwargs)

    # TODO(nulinspiratie) check class works now it's subclassed from Parameter
    def get_instr(self) -> 'InstrumentBase':
        """
        Returns the instance of the instrument with the name equal to the
        value of this parameter.
        """
        ref_instrument_name = self.get()
        # note that _instrument refers to the instrument this parameter belongs
        # to, while the ref_instrument_name is the instrument that is the value
        # of this parameter.
        if self._instrument is None:
            raise RuntimeError("InstrumentRefParameter is not bound to "
                               "an instrument.")
        return self._instrument.find_instrument(ref_instrument_name)


class ManualParameter(Parameter):
    def __init__(self, name: str,
                 instrument: Optional['InstrumentBase'] = None,
                 initial_value: Any = None,
                 **kwargs: Any):
        """
        A simple alias for a parameter that does not have a set or
        a get function. Useful for parameters that do not have a direct
        instrument mapping.
        """
        super().__init__(name=name, instrument=instrument,
                         get_cmd=None, set_cmd=None,
                         initial_value=initial_value, **kwargs)


class ScaledParameter(Parameter):
    """
    :class:`.Parameter` Scaler

    To be used when you use a physical voltage divider or an amplifier to set
    or get a quantity.

    Initialize the parameter by passing the parameter to be measured/set
    and the value of the division OR the gain.

    The scaling value can be either a scalar value or a Qcodes Parameter.

    The parameter scaler acts a your original parameter, but will set the right
    value, and store the gain/division in the metadata.

    Examples:
        Resistive voltage divider
        >>> vd = ScaledParameter(dac.chan0, division = 10)

        Voltage multiplier
        >>> vb = ScaledParameter(dac.chan0, gain = 30, name = 'Vb')

        Transimpedance amplifier
        >>> Id = ScaledParameter(multimeter.amplitude,
        ...                      division = 1e6, name = 'Id', unit = 'A')

    Args:
        output: Physical Parameter that need conversion.
        division: The division value.
        gain: The gain value.
        label: Label of this parameter, by default uses 'output' label
            but attaches _amplified or _attenuated depending if gain
            or division has been specified.
        name: Name of this parameter, by default uses 'output' name
            but attaches _amplified or _attenuated depending if gain
            or division has been specified.
        unit: Resulting unit. It uses the one of 'output' by default.
    """

    class Role(enum.Enum):
        GAIN = enum.auto()
        DIVISION = enum.auto()

    def __init__(self,
                 output: Parameter,
                 division: Optional[Union[float, Parameter]] = None,
                 gain: Optional[Union[float, Parameter]] = None,
                 name: str = None,
                 label: str = None,
                 unit: str = None) -> None:
        # Set the name
        if name:
            self.name = name
        else:
            self.name = "{}_scaled".format(output.name)

        # Set label
        if label:
            self.label = label
        elif name:
            self.label = name
        else:
            self.label = "{}_scaled".format(output.label)

        # Set the unit
        if unit:
            self.unit = unit
        else:
            self.unit = output.unit

        super().__init__(
            name=self.name,
            label=self.label,
            unit=self.unit
            )

        self._wrapped_parameter = output
        self._wrapped_instrument = getattr(output, "_instrument", None)

        # Set the role, either as divider or amplifier
        # Raise an error if nothing is specified
        is_divider = division is not None
        is_amplifier = gain is not None

        if not xor(is_divider, is_amplifier):
            raise ValueError('Provide only division OR gain')

        if division is not None:
            self.role = ScaledParameter.Role.DIVISION
            # Unfortunately mypy does not support
            # properties where the setter has different types than
            # the actual property. We use that here to cast different inputs
            # to the same type.
            # https://github.com/python/mypy/issues/3004
            self._multiplier = division  # type: ignore[assignment]
        elif gain is not None:
            self.role = ScaledParameter.Role.GAIN
            self._multiplier = gain  # type: ignore[assignment]

        # extend metadata
        self._meta_attrs.extend(["division"])
        self._meta_attrs.extend(["gain"])
        self._meta_attrs.extend(["role"])
        self.metadata['wrapped_parameter'] = self._wrapped_parameter.name
        if self._wrapped_instrument:
            wrapped_instr_name = getattr(self._wrapped_instrument, "name", None)
            self.metadata['wrapped_instrument'] = wrapped_instr_name

    # Internal handling of the multiplier
    # can be either a Parameter or a scalar
    @property
    def _multiplier(self) -> Parameter:
        if self._multiplier_parameter is None:
            raise RuntimeError("Cannot get multiplier when multiplier "
                               "parameter in unknown.")
        return self._multiplier_parameter

    @_multiplier.setter
    def _multiplier(self, multiplier: Union[float, Parameter]) -> None:
        if isinstance(multiplier, Parameter):
            self._multiplier_parameter = multiplier
            multiplier_name = self._multiplier_parameter.name
            self.metadata['variable_multiplier'] = multiplier_name
        else:
            self._multiplier_parameter = ManualParameter(
                'multiplier', initial_value=multiplier)
            self.metadata['variable_multiplier'] = False

    # Division of the scaler
    @property
    def division(self) -> float:  # type: ignore[return]
        value = cast(float, self._multiplier())
        if self.role == ScaledParameter.Role.DIVISION:
            return value
        elif self.role == ScaledParameter.Role.GAIN:
            return 1 / value

    @division.setter
    def division(self, division: Union[float, Parameter]) -> None:
        self.role = ScaledParameter.Role.DIVISION
        self._multiplier = division  # type: ignore[assignment]

    # Gain of the scaler
    @property
    def gain(self) -> float:   # type: ignore[return]
        value = cast(float, self._multiplier())
        if self.role == ScaledParameter.Role.GAIN:
            return value
        elif self.role == ScaledParameter.Role.DIVISION:
            return 1 / value

    @gain.setter
    def gain(self, gain: Union[float, Parameter]) -> None:
        self.role = ScaledParameter.Role.GAIN
        self._multiplier = gain  # type: ignore[assignment]

    # Getter and setter for the real value
    def get_raw(self) -> float:
        """
        Returns:
            value at which was set at the sample
        """
        wrapped_value = cast(float, self._wrapped_parameter())
        multiplier = cast(float, self._multiplier())

        if self.role == ScaledParameter.Role.GAIN:
            value = wrapped_value * multiplier
        elif self.role == ScaledParameter.Role.DIVISION:
            value = wrapped_value / multiplier
        else:
            raise RuntimeError(f"ScaledParameter must be either a"
                               f"Multiplier or Divisor; got {self.role}")

        return value

    @property
    def wrapped_parameter(self) -> Parameter:
        """
        The attached unscaled parameter
        """
        return self._wrapped_parameter

    def get_wrapped_parameter_value(self) -> float:
        """
        Returns:
            value at which the attached parameter is (i.e. does
            not account for the scaling)
        """
        return self._wrapped_parameter.get()

    def set_raw(self, value: float) -> None:
        """
        Set the value on the wrapped parameter, accounting for the scaling
        """
        multiplier_value = cast(float, self._multiplier())
        if self.role == ScaledParameter.Role.GAIN:
            instrument_value = value / multiplier_value
        elif self.role == ScaledParameter.Role.DIVISION:
            instrument_value = value * multiplier_value
        else:
            raise RuntimeError(f"ScaledParameter must be either a"
                               f"Multiplier or Divisor; got {self.role}")

        self._wrapped_parameter.set(instrument_value)


def expand_setpoints_helper(parameter: ParameterWithSetpoints) -> List[
        Tuple[_BaseParameter, numpy.ndarray]]:
    """
    A helper function that takes a :class:`.ParameterWithSetpoints` and
    acquires the parameter along with it's setpoints. The data is returned
    in a format prepared to insert into the dataset.

    Args:
        parameter: A :class:`.ParameterWithSetpoints` to be acquired and
            expanded

    Returns:
        A list of tuples of parameters and values for the specified parameter
        and its setpoints.
    """
    if not isinstance(parameter, ParameterWithSetpoints):
        raise TypeError(
            f"Expanding setpoints only works for ParameterWithSetpoints. "
            f"Supplied a {type(parameter)}")
    res = []
    setpoint_params = []
    setpoint_data = []
    for setpointparam in parameter.setpoints:
        these_setpoints = setpointparam.get()
        setpoint_params.append(setpointparam)
        setpoint_data.append(these_setpoints)
    output_grids = numpy.meshgrid(*setpoint_data, indexing='ij')
    for param, grid in zip(setpoint_params, output_grids):
        res.append((param, grid))
    res.append((parameter, parameter.get()))
    return res<|MERGE_RESOLUTION|>--- conflicted
+++ resolved
@@ -87,11 +87,7 @@
 
 import numpy
 
-<<<<<<< HEAD
-from qcodes.utils.deprecate import issue_deprecation_warning
-=======
-from qcodes.utils.deprecate import deprecate
->>>>>>> 5401c94d
+from qcodes.utils.deprecate import deprecate, issue_deprecation_warning
 from qcodes.utils.helpers import abstractmethod
 from qcodes.utils.helpers import (permissive_range, is_sequence_of,
                                   DelegateAttributes, full_class, named_repr,
