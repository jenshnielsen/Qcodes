--- conflicted
+++ resolved
@@ -177,10 +177,10 @@
         self._socket.sendall(data.encode())
 
     def _recv(self):
-<<<<<<< HEAD
         result = b''
         while True:
             partresult = self._socket.recv(self._buffer_size)
+            log.debug(f"Got {partresult} from instrument {self.name}")
             result += partresult
             if partresult == b'':
                 log.warning("Got empty response from Socket recv() "
@@ -196,14 +196,6 @@
                                 "Discarding {}".format(result[rtloc+rtl:]))
                 result = result[0:rtloc]
                 break
-
-=======
-        result = self._socket.recv(self._buffer_size)
-        log.debug(f"Got {result} from instrument {self.name}")
-        if result == b'':
-            log.warning("Got empty response from Socket recv() "
-                        "Connection broken.")
->>>>>>> b6ba8d11
         return result.decode()
 
     def close(self):
