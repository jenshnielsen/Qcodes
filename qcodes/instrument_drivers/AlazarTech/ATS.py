import ctypes
import logging
import numpy as np
import time
import os
import warnings
import sys

from typing import List, Dict, Union, Tuple, cast, Sequence
from contextlib import contextmanager

from qcodes.instrument.base import Instrument
from qcodes.instrument.parameter import Parameter
from .utils import TraceParameter

logger = logging.getLogger(__name__)

# TODO(damazter) (C) logging

# these items are important for generalizing this code to multiple alazar cards
# TODO(damazter) (W) some alazar cards have a different number of channels :(

# TODO(damazter) (S) tests to do:
# acquisition that would overflow the board if measurement is not stopped
# quickly enough. can this be solved by not reposting the buffers?

# TODO (natalie) make logging vs print vs nothing decisions


class AlazarTech_ATS(Instrument):
    """
    This is the qcodes driver for Alazar data acquisition cards

    status: beta-version

    this driver is written with the ATS9870 in mind
    updates might/will be necessary for other versions of Alazar cards

    Args:

        name: name for this instrument, passed to the base instrument
        system_id: target system id for this instrument
        board_id: target board id within the system for this instrument
        dll_path: string containing the path of the ATS driver dll

    """
    # override dll_path in your init script or in the board constructor
    # if you have it somewhere else
    dll_path = 'C:\\WINDOWS\\System32\\ATSApi'

    # override channels in a subclass if needed
    channels = 2

    _success = 512

    _error_codes = {
        513: 'ApiFailed',
        514: 'ApiAccessDenied',
        515: 'ApiDmaChannelUnavailable',
        516: 'ApiDmaChannelInvalid',
        517: 'ApiDmaChannelTypeError',
        518: 'ApiDmaInProgress',
        519: 'ApiDmaDone',
        520: 'ApiDmaPaused',
        521: 'ApiDmaNotPaused',
        522: 'ApiDmaCommandInvalid',
        523: 'ApiDmaManReady',
        524: 'ApiDmaManNotReady',
        525: 'ApiDmaInvalidChannelPriority',
        526: 'ApiDmaManCorrupted',
        527: 'ApiDmaInvalidElementIndex',
        528: 'ApiDmaNoMoreElements',
        529: 'ApiDmaSglInvalid',
        530: 'ApiDmaSglQueueFull',
        531: 'ApiNullParam',
        532: 'ApiInvalidBusIndex',
        533: 'ApiUnsupportedFunction',
        534: 'ApiInvalidPciSpace',
        535: 'ApiInvalidIopSpace',
        536: 'ApiInvalidSize',
        537: 'ApiInvalidAddress',
        538: 'ApiInvalidAccessType',
        539: 'ApiInvalidIndex',
        540: 'ApiMuNotReady',
        541: 'ApiMuFifoEmpty',
        542: 'ApiMuFifoFull',
        543: 'ApiInvalidRegister',
        544: 'ApiDoorbellClearFailed',
        545: 'ApiInvalidUserPin',
        546: 'ApiInvalidUserState',
        547: 'ApiEepromNotPresent',
        548: 'ApiEepromTypeNotSupported',
        549: 'ApiEepromBlank',
        550: 'ApiConfigAccessFailed',
        551: 'ApiInvalidDeviceInfo',
        552: 'ApiNoActiveDriver',
        553: 'ApiInsufficientResources',
        554: 'ApiObjectAlreadyAllocated',
        555: 'ApiAlreadyInitialized',
        556: 'ApiNotInitialized',
        557: 'ApiBadConfigRegEndianMode',
        558: 'ApiInvalidPowerState',
        559: 'ApiPowerDown',
        560: 'ApiFlybyNotSupported',
        561: 'ApiNotSupportThisChannel',
        562: 'ApiNoAction',
        563: 'ApiHSNotSupported',
        564: 'ApiVPDNotSupported',
        565: 'ApiVpdNotEnabled',
        566: 'ApiNoMoreCap',
        567: 'ApiInvalidOffset',
        568: 'ApiBadPinDirection',
        569: 'ApiPciTimeout',
        570: 'ApiDmaChannelClosed',
        571: 'ApiDmaChannelError',
        572: 'ApiInvalidHandle',
        573: 'ApiBufferNotReady',
        574: 'ApiInvalidData',
        575: 'ApiDoNothing',
        576: 'ApiDmaSglBuildFailed',
        577: 'ApiPMNotSupported',
        578: 'ApiInvalidDriverVersion',
        579: ('ApiWaitTimeout: operation did not finish during '
              'timeout interval. Check your trigger.'),
        580: 'ApiWaitCanceled',
        581: 'ApiBufferTooSmall',
        582: ('ApiBufferOverflow:rate of acquiring data > rate of '
              'transferring data to local memory. Try reducing sample rate, '
              'reducing number of enabled channels, increasing size of each '
              'DMA buffer or increase number of DMA buffers.'),
        583: 'ApiInvalidBuffer',
        584: 'ApiInvalidRecordsPerBuffer',
        585: ('ApiDmaPending:Async I/O operation was successfully started, '
              'it will be completed when sufficient trigger events are '
              'supplied to fill the buffer.'),
        586: ('ApiLockAndProbePagesFailed:Driver or operating system was '
              'unable to prepare the specified buffer for DMA transfer. '
              'Try reducing buffer size or total number of buffers.'),
        587: 'ApiWaitAbandoned',
        588: 'ApiWaitFailed',
        589: ('ApiTransferComplete:This buffer is last in the current '
              'acquisition.'),
        590: 'ApiPllNotLocked:hardware error, contact AlazarTech',
        591: ('ApiNotSupportedInDualChannelMode:Requested number of samples '
              'per channel is too large to fit in on-board memory. Try '
              'reducing number of samples per channel, or switch to '
              'single channel mode.')
    }

    _board_names = {
        1: 'ATS850',
        2: 'ATS310',
        3: 'ATS330',
        4: 'ATS855',
        5: 'ATS315',
        6: 'ATS335',
        7: 'ATS460',
        8: 'ATS860',
        9: 'ATS660',
        10: 'ATS665',
        11: 'ATS9462',
        12: 'ATS9434',
        13: 'ATS9870',
        14: 'ATS9350',
        15: 'ATS9325',
        16: 'ATS9440',
        17: 'ATS9410',
        18: 'ATS9351',
        19: 'ATS9310',
        20: 'ATS9461',
        21: 'ATS9850',
        22: 'ATS9625',
        23: 'ATG6500',
        24: 'ATS9626',
        25: 'ATS9360',
        26: 'AXI9870',
        27: 'ATS9370',
        28: 'ATU7825',
        29: 'ATS9373',
        30: 'ATS9416'
    }

    @classmethod
    def find_boards(cls, dll_path: str=None) -> List[dict]:
        """
        Find Alazar boards connected

        Args:
            dll_path: (string) path of the Alazar driver dll

        Returns:
            list: list of board info for each connected board
        """
        dll = ctypes.cdll.LoadLibrary(dll_path or cls.dll_path)

        system_count = dll.AlazarNumOfSystems()
        boards = []
        for system_id in range(1, system_count + 1):
            board_count = dll.AlazarBoardsInSystemBySystemID(system_id)
            for board_id in range(1, board_count + 1):
                boards.append(cls.get_board_info(dll, system_id, board_id))
        return boards

        # TODO(nataliejpg) this needs fixing..., dll can't be a string
    @classmethod
    def get_board_info(cls, dll: ctypes.CDLL, system_id: int,
                       board_id: int) -> Dict[str,Union[str,int]]:
        """
        Get the information from a connected Alazar board

        Args:
            dll (CDLL): CTypes CDLL
            system_id: id of the Alazar system
            board_id: id of the board within the alazar system

        Return:

            Dictionary containing

                - system_id
                - board_id
                - board_kind (as string)
                - max_samples
                - bits_per_sample
        """
        # make a temporary instrument for this board, to make it easier
        # to get its info
        board = cls('temp', system_id=system_id, board_id=board_id,
                    server_name=None)

        handle = board._handle
        board_kind = cls._board_names[dll.AlazarGetBoardKind(handle)]

        max_s, bps = board._get_channel_info(handle)
        return {
            'system_id': system_id,
            'board_id': board_id,
            'board_kind': board_kind,
            'max_samples': max_s,
            'bits_per_sample': bps
        }

    def __init__(self, name: str, system_id: int=1, board_id: int=1,
                 dll_path: str=None, **kwargs) -> None:
        super().__init__(name, **kwargs)
        self._ATS_dll = None

        if os.name == 'nt':
            self._ATS_dll = ctypes.cdll.LoadLibrary(dll_path or self.dll_path)
        else:
            raise Exception("Unsupported OS")
        self._parameters_synced = False
        self._handle = self._ATS_dll.AlazarGetBoardBySystemID(system_id,
                                                              board_id)
        if not self._handle:
            raise Exception('AlazarTech_ATS not found at '
                            'system {}, board {}'.format(system_id, board_id))

        self.buffer_list: List['Buffer'] = []

        self._ATS_dll.AlazarWaitAsyncBufferComplete.argtypes = [
            ctypes.c_uint32, ctypes.c_void_p, ctypes.c_uint32]
        self._ATS_dll.AlazarBeforeAsyncRead.argtypes = [ctypes.c_uint32,
                                                        ctypes.c_uint32,
                                                        ctypes.c_long,
                                                        ctypes.c_uint32,
                                                        ctypes.c_uint32,
                                                        ctypes.c_uint32,
                                                        ctypes.c_uint32]
        self._ATS_dll.AlazarSetCaptureClock.argtypes = [ctypes.c_uint32,
                                                        ctypes.c_uint32,
                                                        ctypes.c_uint32,
                                                        ctypes.c_uint32,
                                                        ctypes.c_uint32]
        self._ATS_dll.AlazarPostAsyncBuffer.argtypes = [ctypes.c_uint32,
                                                        ctypes.c_void_p,
                                                        ctypes.c_uint32]
        if sys.platform == 'win32':
            ctypes.windll.kernel32.VirtualAlloc.argtypes = [ctypes.c_void_p,
                                                            ctypes.c_long,
                                                            ctypes.c_long,
                                                            ctypes.c_long]
            ctypes.windll.kernel32.VirtualFree.argtypes = [ctypes.c_void_p,
                                                           ctypes.c_long,
                                                           ctypes.c_long]

    def get_idn(self) -> dict:
        # TODO this is really Dict[str, Optional[Union[str,int]]]
        # But that is inconsistent with the super class. We should consider
        # if ints and floats are allowed as values in the dict
        """
        This methods gets the most relevant information of this instrument

        Returns:

            Dictionary containing

                - 'firmware': None
                - 'model': as string
                - 'serial': board serial number
                - 'vendor': 'AlazarTech',
                - 'CPLD_version': version of the CPLD
                - 'driver_version': version of the driver dll
                - 'SDK_version': version of the SDK
                - 'latest_cal_date': date of the latest calibration (as string)
                - 'memory_size': size of the memory in samples,
                - 'asopc_type': type of asopc (as decimal number),
                - 'pcie_link_speed': the speed of a single pcie link (in GB/s),
                - 'pcie_link_width': number of pcie links
        """
        board_kind = self._board_names[
            self._ATS_dll.AlazarGetBoardKind(self._handle)]

        max_s, bps = self._get_channel_info(self._handle)

        major = ctypes.c_uint8(0)
        minor = ctypes.c_uint8(0)
        revision = ctypes.c_uint8(0)
        self._call_dll('AlazarGetCPLDVersion',
                       self._handle,
                       ctypes.byref(major),
                       ctypes.byref(minor))
        cpld_ver = str(major.value) + "." + str(minor.value)

        self._call_dll('AlazarGetDriverVersion',
                       ctypes.byref(major),
                       ctypes.byref(minor),
                       ctypes.byref(revision))
        driver_ver = str(major.value)+"."+str(minor.value)+"."+str(revision.value)

        self._call_dll('AlazarGetSDKVersion',
                       ctypes.byref(major),
                       ctypes.byref(minor),
                       ctypes.byref(revision))
        sdk_ver = str(major.value)+"."+str(minor.value)+"."+str(revision.value)

        value = ctypes.c_uint32(0)
        self._call_dll('AlazarQueryCapability',
                       self._handle, 0x10000024, 0, ctypes.byref(value))
        serial = str(value.value)
        self._call_dll('AlazarQueryCapability',
                       self._handle, 0x10000026, 0, ctypes.byref(value))
        Capabilitystring = str(value.value)
        latest_cal_date = (Capabilitystring[0:2] + "-" +
                           Capabilitystring[2:4] + "-" +
                           Capabilitystring[4:6])

        self._call_dll('AlazarQueryCapability',
                       self._handle, 0x1000002A, 0, ctypes.byref(value))
        memory_size = str(value.value)
        self._call_dll('AlazarQueryCapability',
                       self._handle, 0x1000002C, 0, ctypes.byref(value))
        asopc_type = str(value.value)

        # see the ATS-SDK programmer's guide
        # about the encoding of the link speed
        self._call_dll('AlazarQueryCapability',
                       self._handle, 0x10000030, 0,  ctypes.byref(value))
        pcie_link_speed = str(value.value * 2.5 / 10) + "GB/s"
        self._call_dll('AlazarQueryCapability',
                       self._handle, 0x10000031, 0, ctypes.byref(value))
        pcie_link_width = str(value.value)

        return {'firmware': None,
                'model': board_kind,
                'max_samples': max_s,
                'bits_per_sample': bps,
                'serial': serial,
                'vendor': 'AlazarTech',
                'CPLD_version': cpld_ver,
                'driver_version': driver_ver,
                'SDK_version': sdk_ver,
                'latest_cal_date': latest_cal_date,
                'memory_size': memory_size,
                'asopc_type': asopc_type,
                'pcie_link_speed': pcie_link_speed,
                'pcie_link_width': pcie_link_width}

    def config(self,
               clock_source=None, sample_rate=None, clock_edge=None,
               external_sample_rate=None,
               decimation=None, coupling=None, channel_range=None,
               impedance=None, bwlimit=None, trigger_operation=None,
               trigger_engine1=None, trigger_source1=None,
               trigger_slope1=None, trigger_level1=None,
               trigger_engine2=None, trigger_source2=None,
               trigger_slope2=None, trigger_level2=None,
               external_trigger_coupling=None, external_trigger_range=None,
               trigger_delay=None, timeout_ticks=None, aux_io_mode=None,
               aux_io_param=None) -> None:
        """
        configure the ATS board and set the corresponding parameters to the
        appropriate values.
        For documentation of the parameters, see ATS-SDK programmer's guide

        Args:
            clock_source:
            sample_rate:
            clock_edge:
            external_sample_rate:
            decimation:
            coupling:
            channel_range:
            impedance:
            bwlimit:
            trigger_operation:
            trigger_engine1:
            trigger_source1:
            trigger_slope1:
            trigger_level1:
            trigger_engine2:
            trigger_source2:
            trigger_slope2:
            trigger_level2:
            external_trigger_coupling:
            external_trigger_range:
            trigger_delay:
            timeout_ticks:
            aux_io_mode:
            aux_io_param:

        Returns:
            None
        """
        # region set parameters from args
        warnings.warn("Alazar config is deprecated. Please replace with setting "
                      "of paramters directly with the syncing context manager",
                      stacklevel=2)
        self._set_if_present('clock_source', clock_source)
        self._set_if_present('sample_rate', sample_rate)
        self._set_if_present('external_sample_rate', external_sample_rate)
        self._set_if_present('clock_edge', clock_edge)
        self._set_if_present('decimation', decimation)

        self._set_list_if_present('coupling', coupling)
        self._set_list_if_present('channel_range', channel_range)
        self._set_list_if_present('impedance', impedance)
        self._set_list_if_present('bwlimit', bwlimit)

        self._set_if_present('trigger_operation', trigger_operation)
        self._set_if_present('trigger_engine1', trigger_engine1)
        self._set_if_present('trigger_source1', trigger_source1)
        self._set_if_present('trigger_slope1', trigger_slope1)
        self._set_if_present('trigger_level1', trigger_level1)

        self._set_if_present('trigger_engine2', trigger_engine2)
        self._set_if_present('trigger_source2', trigger_source2)
        self._set_if_present('trigger_slope2', trigger_slope2)
        self._set_if_present('trigger_level2', trigger_level2)

        self._set_if_present('external_trigger_coupling',
                             external_trigger_coupling)
        self._set_if_present('external_trigger_range',
                             external_trigger_range)
        self._set_if_present('trigger_delay', trigger_delay)
        self._set_if_present('timeout_ticks', timeout_ticks)
        self._set_if_present('aux_io_mode', aux_io_mode)
        self._set_if_present('aux_io_param', aux_io_param)
        # endregion

        # handle that external clock and internal clock uses
        # two different ways of setting the sample rate.
        # We use the matching one and mark the order one
        # as up to date since it's not being pushed to
        # the instrument at any time and is never used
        if sample_rate is not None and external_sample_rate is not None:
            raise RuntimeError("Both sample_rate and external_sample_rate supplied")

        if clock_source == 'EXTERNAL_CLOCK_10MHz_REF':
            if sample_rate is not None:
                logger.warning("Using external 10 MHz ref clock "
                               "but internal sample rate supplied. "
                               "Please use 'external_sample_rate'")
            sample_rate = self.external_sample_rate
        elif clock_source == 'INTERNAL_CLOCK':
            sample_rate = self.sample_rate
            if external_sample_rate is not None:
                logger.warning("Using internal clock "
                               "but external sample rate supplied. "
                               "Please use 'external_sample_rate'")

        self.sync_settings_to_card()

    @contextmanager
    def syncing(self):
        """
        Context manager for syncing settings to Alazar card. It will
        automatically call sync_settings_to_card at the end of the
        context.

        Example:
            This is intended to be used around multiple parameter sets
            to ensure syncing is done exactly once::

                with alazar.syncing():
                     alazar.trigger_source1('EXTERNAL')
                     alazar.trigger_level1(100)
        """

        yield
        self.sync_settings_to_card()

    def sync_settings_to_card(self) -> None:
        """
        Syncs all parameters to Alazar card
        """
        if self.clock_source() == 'EXTERNAL_CLOCK_10MHz_REF':
            sample_rate = self.external_sample_rate
            if self.external_sample_rate.raw_value == 'UNDEFINED':
                raise RuntimeError("Using external 10 MHz Ref but external "
                                   "sample_rate is not set")
            if self.sample_rate.raw_value != 'UNDEFINED':
                warnings.warn("Using external 10 MHz Ref but parameter sample_"
                              "rate is set. This will have no effect and "
                              "is ignored")
            # mark the unused parameter as up to date
            self.sample_rate._set_updated()
        else:
            if self.sample_rate.raw_value == 'UNDEFINED':
                raise RuntimeError("Using Internal clock but parameter sample_rate is not set")
            if self.external_sample_rate.raw_value != 'UNDEFINED':
                warnings.warn("Using Internal clock but parameter external_sample_rate is set."
                              "This will have no effect and is ignored")
            # mark the unused parameter as up to date
            self.external_sample_rate._set_updated()
            sample_rate = self.sample_rate

        self._call_dll('AlazarSetCaptureClock',
                       self._handle, self.clock_source, sample_rate,
                       self.clock_edge, self.decimation)

        for i in range(1, self.channels + 1):
            self._call_dll('AlazarInputControl',
                           self._handle, 2**(i-1),
                           self.parameters['coupling' + str(i)],
                           self.parameters['channel_range' + str(i)],
                           self.parameters['impedance' + str(i)])
            if self.parameters.get('bwlimit' + str(i), None) is not None:
                self._call_dll('AlazarSetBWLimit',
                               self._handle, 2**(i-1),
                               self.parameters['bwlimit' + str(i)])

        self._call_dll('AlazarSetTriggerOperation',
                       self._handle, self.trigger_operation,
                       self.trigger_engine1, self.trigger_source1,
                       self.trigger_slope1, self.trigger_level1,
                       self.trigger_engine2, self.trigger_source2,
                       self.trigger_slope2, self.trigger_level2)

        self._call_dll('AlazarSetExternalTrigger',
                       self._handle, self.external_trigger_coupling,
                       self.external_trigger_range)

        self._call_dll('AlazarSetTriggerDelay',
                       self._handle, self.trigger_delay)

        self._call_dll('AlazarSetTriggerTimeOut',
                       self._handle, self.timeout_ticks)

        self._call_dll('AlazarConfigureAuxIO',
                       self._handle, self.aux_io_mode,
                       self.aux_io_param)
        self._parameters_synced = True

    def _get_channel_info(self, handle: int) -> Tuple[int,int]:
        bps = ctypes.c_uint8(0)  # bps bits per sample
        max_s = ctypes.c_uint32(0)  # max_s memory size in samples
        self._call_dll('AlazarGetChannelInfo',
                       handle,
                       ctypes.byref(max_s),
                       ctypes.byref(bps))
        return max_s.value, bps.value

    def acquire(self, mode=None, samples_per_record=None,
                records_per_buffer=None, buffers_per_acquisition=None,
                channel_selection=None, transfer_offset=None,
                external_startcapture=None, enable_record_headers=None,
                alloc_buffers=None, fifo_only_streaming=None,
                interleave_samples=None, get_processed_data=None,
                allocated_buffers=None, buffer_timeout=None,
                acquisition_controller=None):
        """
        perform a single acquisition with the Alazar board, and set certain
        parameters to the appropriate values
        for the parameters, see the ATS-SDK programmer's guide

        Args:
            mode:
            samples_per_record:
            records_per_buffer:
            buffers_per_acquisition:
            channel_selection:
            transfer_offset:
            external_startcapture:
            enable_record_headers:
            alloc_buffers:
            fifo_only_streaming:
            interleave_samples:
            get_processed_data:
            allocated_buffers:
            buffer_timeout:
            acquisition_controller: An instance of an acquisition controller
                that handles the dataflow of an acquisition

        Returns:
            Whatever is given by acquisition_controller.post_acquire method
        """
        # region set parameters from args
        start_func = time.perf_counter()
        if self._parameters_synced == False:
            raise RuntimeError("You must sync parameters to Alazar card "
                               "before calling acquire by calling "
                               "sync_parameters_to_card")
        self._set_if_present('mode', mode)
        self._set_if_present('samples_per_record', samples_per_record)
        self._set_if_present('records_per_buffer', records_per_buffer)
        self._set_if_present('buffers_per_acquisition',
                             buffers_per_acquisition)
        self._set_if_present('channel_selection', channel_selection)
        self._set_if_present('transfer_offset', transfer_offset)
        self._set_if_present('external_startcapture', external_startcapture)
        self._set_if_present('enable_record_headers', enable_record_headers)
        self._set_if_present('alloc_buffers', alloc_buffers)
        self._set_if_present('fifo_only_streaming', fifo_only_streaming)
        self._set_if_present('interleave_samples', interleave_samples)
        self._set_if_present('get_processed_data', get_processed_data)
        self._set_if_present('allocated_buffers', allocated_buffers)
        self._set_if_present('buffer_timeout', buffer_timeout)

        # endregion
        mode = self.mode.get()
        if mode not in ('TS', 'NPT'):
            raise Exception("Only the 'TS' and 'NPT' modes are implemented "
                            "at this point")

        # -----set final configurations-----

<<<<<<< HEAD
        # Abort any previous measurement
        self._call_dll('AlazarAbortAsyncRead', self._handle)

        buffers_per_acquisition = self.buffers_per_acquisition.raw_value
        samples_per_record = self.samples_per_record.raw_value
        records_per_buffer = self.records_per_buffer.raw_value
=======
        buffers_per_acquisition = self._get_raw_or_bytes(self.buffers_per_acquisition)
        samples_per_record = self._get_raw_or_bytes(self.samples_per_record)
        records_per_buffer = self._get_raw_or_bytes(self.records_per_buffer)
>>>>>>> b54131af
        # Set record size for NPT mode
        if mode == 'NPT':
            pretriggersize = 0  # pretriggersize is 0 for NPT always
            post_trigger_size = samples_per_record
            self._call_dll('AlazarSetRecordSize',
                           self._handle, pretriggersize,
                           post_trigger_size)
        # set acquisition parameters here for NPT, TS mode
        samples_per_buffer = 0

        acquire_flags = (self.mode.raw_value |
                         self.external_startcapture.raw_value |
                         self.enable_record_headers.raw_value |
                         self.alloc_buffers.raw_value |
                         self.fifo_only_streaming.raw_value |
                         self.interleave_samples.raw_value |
                         self.get_processed_data.raw_value)

        if mode == 'NPT':
            records_per_acquisition = (
                records_per_buffer * buffers_per_acquisition)
            self._call_dll('AlazarBeforeAsyncRead',
                           self._handle, self.channel_selection.raw_value,
                           self.transfer_offset.raw_value,
                           samples_per_record,
                           records_per_buffer, records_per_acquisition,
                           acquire_flags)
        elif mode == 'TS':
            if (samples_per_record % buffers_per_acquisition != 0):
                logger.warning('buffers_per_acquisition is not a divisor of '
                                'samples per record which it should be in '
                                'Ts mode, rounding down in samples per buffer '
                                'calculation')
            samples_per_buffer = int(samples_per_record /
                                     buffers_per_acquisition)
            if self.records_per_buffer.raw_value != 1:
                logger.warning('records_per_buffer should be 1 in TS mode, '
                                'defauling to 1')
                self.records_per_buffer.set(1)
            records_per_buffer = self.records_per_buffer.raw_value

            self._call_dll('AlazarBeforeAsyncRead',
                           self._handle, self.channel_selection.raw_value,
                           self.transfer_offset.raw_value, samples_per_buffer,
                           records_per_buffer, buffers_per_acquisition,
                           acquire_flags)

        # bytes per sample
        max_s, bps = self._get_channel_info(self._handle)
        # TODO(JHN) Why +7 I guess its to do ceil division?
        bytes_per_sample = (bps + 7) // 8
        # bytes per record
        bytes_per_record = bytes_per_sample * samples_per_record

        # channels
        channels_binrep = self.channel_selection.raw_value
        number_of_channels = self.get_num_channels(channels_binrep)

        # bytes per sample
        max_s, bps = self._get_channel_info(self._handle)
        # TODO(JHN) Why +7 I guess its to do ceil division?
        bytes_per_sample = (bps + 7) // 8
        # bytes per record
        bytes_per_record = bytes_per_sample * samples_per_record

        # bytes per buffer
        bytes_per_buffer = (bytes_per_record *
                            records_per_buffer * number_of_channels)

        sample_type = ctypes.c_uint8
        if bytes_per_sample > 1:
            sample_type = ctypes.c_uint16

        self.clear_buffers()

        # make sure that allocated_buffers <= buffers_per_acquisition
        allocated_buffers = self.allocated_buffers.raw_value
        buffers_per_acquisition = self.buffers_per_acquisition.raw_value

        if allocated_buffers > buffers_per_acquisition:
            logger.warning("'allocated_buffers' should be <= "
                            "'buffers_per_acquisition'. Defaulting 'allocated_buffers'"
                            f" to {buffers_per_acquisition}")
            self.allocated_buffers.set(buffers_per_acquisition)

        allocated_buffers = self.allocated_buffers.raw_value
        buffer_recycling = buffers_per_acquisition > allocated_buffers
        for k in range(allocated_buffers):
            try:
                self.buffer_list.append(Buffer(sample_type, bytes_per_buffer))
            except:
                self.clear_buffers()
                raise

        # post buffers to Alazar
        try:
            for buf in self.buffer_list:
                self._call_dll('AlazarPostAsyncBuffer',
                               self._handle, ctypes.cast(buf.addr, ctypes.c_void_p), buf.size_bytes)

            # -----start capture here-----
            acquisition_controller.pre_start_capture()
            start = time.perf_counter()  # Keep track of when acquisition started
            # call the startcapture method
            self._call_dll('AlazarStartCapture', self._handle)
            acquisition_controller.pre_acquire()

            # buffer handling from acquisition
            buffers_completed = 0
            bytes_transferred = 0
            buffer_timeout = self.buffer_timeout.raw_value

            done_setup = time.perf_counter()
            while (buffers_completed < self.buffers_per_acquisition.get()):
                # Wait for the buffer at the head of the list of available
                # buffers to be filled by the board.
                buf = self.buffer_list[buffers_completed % allocated_buffers]
                self._call_dll('AlazarWaitAsyncBufferComplete',
                               self._handle, ctypes.cast(buf.addr, ctypes.c_void_p), buffer_timeout)

                acquisition_controller.buffer_done_callback(buffers_completed)

                # if buffers must be recycled, extract data and repost them
                # otherwise continue to next buffer
                if buffer_recycling:
                    acquisition_controller.handle_buffer(buf.buffer, buffers_completed)
                    self._call_dll('AlazarPostAsyncBuffer',
                                   self._handle, ctypes.cast(buf.addr, ctypes.c_void_p), buf.size_bytes)
                buffers_completed += 1
                bytes_transferred += buf.size_bytes
        finally:
            # stop measurement here
            done_capture = time.perf_counter()
            self._call_dll('AlazarAbortAsyncRead', self._handle)
        time_done_abort = time.perf_counter()
        # -----cleanup here-----
        # extract data if not yet done
        if not buffer_recycling:
            for i, buf in enumerate(self.buffer_list):
                acquisition_controller.handle_buffer(buf.buffer, i)
        time_done_handling = time.perf_counter()
        # free up memory
        self.clear_buffers()

        time_done_free_mem = time.perf_counter()
        # check if all parameters are up to date
        # Getting IDN is very slow so skip that
        for name, p in self.parameters.items():
            if isinstance(p, TraceParameter):
                if p.synced_to_card == False:
                    raise RuntimeError(f"TraceParameter {p} not synced to "
                                       f"Alazar card detected. Aborting. Data "
                                       f"may be corrupt")


        # Compute the total transfer time, and display performance information.
        end_time = time.perf_counter()
        tot_time = end_time - start_func
        transfer_time_sec = end_time - start
        presetup_time = start - start_func
        setup_time = done_setup - start
        capture_time = done_capture - done_setup
        abort_time = time_done_abort - done_capture
        handling_time = time_done_handling - time_done_abort
        free_mem_time = time_done_free_mem - time_done_handling
        buffers_per_sec = 0
        bytes_per_sec = 0
        records_per_sec = 0
        if transfer_time_sec > 0:
            buffers_per_sec = buffers_completed / transfer_time_sec
            bytes_per_sec = bytes_transferred / transfer_time_sec
            records_per_sec = (records_per_buffer *
                               buffers_completed / transfer_time_sec)
        if logger.isEnabledFor(logging.DEBUG):
            logger.debug("Captured %d buffers (%f buffers per sec)" %
                         (buffers_completed, buffers_per_sec))
            logger.debug("Captured %d records (%f records per sec)" %
                         (records_per_buffer * buffers_completed, records_per_sec))
            logger.debug("Transferred {:g} bytes ({:g} "
                         "bytes per sec)".format(bytes_transferred, bytes_per_sec))
            logger.debug("Pre setup took {}".format(presetup_time))
            logger.debug("Pre capture setup took {}".format(setup_time))
            logger.debug("Capture took {}".format(capture_time))
            logger.debug("abort took {}".format(abort_time))
            logger.debug("handling took {}".format(handling_time))
            logger.debug("free mem took {}".format(free_mem_time))
            logger.debug("tot acquire time is {}".format(tot_time))

        # return result
        return acquisition_controller.post_acquire()

    def _set_if_present(self, param_name: str, value: Union[int,str,float]) -> None:
        if value is not None:
            parameter = self.parameters[param_name]
            parameter.set(value)

    def _set_list_if_present(self, param_base: str, value: Sequence[Union[int,str,float]]) -> None:
        if value is not None:
            for i, v in enumerate(value):
                parameter = self.parameters[param_base + str(i + 1)]
                parameter.set(v)

    def _call_dll(self, func_name: str, *args) -> None:
        """
        Execute a dll function `func_name`, passing it the given arguments

        For each argument in the list
        - If an arg is a TraceParameter of this instrument, the parameter
          value from `.raw_value` is used. If the call succeeds, these
          parameters will be marked as updated using their `._set_updated()`
          method
        - If a regular parameter the raw_value is used and uptodate is tracked
          outside this function
        - Otherwise the arg is used directly
        """
        # create the argument list
        args_out: List[int] = []
        update_params: List[Parameter] = []
        for arg in args:
            if isinstance(arg, Parameter):
                args_out.append(arg.raw_value)
                update_params.append(arg)
            else:
                args_out.append(arg)
        # may be useful to log this but is called a lot so leave it out for now
        # logger.debug("calling dll func {} with args: \n {}".format(func_name, args_out))
        # run the function
        func = getattr(self._ATS_dll, func_name)
        try:
            return_code = func(*args_out)
        except Exception as e:
            logger.exception("Exception in DLL call")
            raise e

        # check for errors
        if (return_code != self._success) and (return_code != 518):
            # TODO(damazter) (C) log error

            argrepr = repr(args_out)
            if len(argrepr) > 100:
                argrepr = argrepr[:96] + '...]'

            if return_code not in self._error_codes:
                raise RuntimeError(
                    'unknown error {} from function {} with args: {}'.format(
                        return_code, func_name, argrepr))
            raise RuntimeError(
                'error {}: {} from function {} with args: {}'.format(
                    return_code, self._error_codes[return_code], func_name,
                    argrepr))

        # mark parameters updated (only after we've checked for errors)
        for param in update_params:
            if isinstance(param, TraceParameter):
                param._set_updated()


    def clear_buffers(self) -> None:
        """
        This method uncommits all buffers that were committed by the driver.
        This method only has to be called when the acquistion crashes, otherwise
        the driver will uncommit the buffers itself

        Returns:
            None

        """
        for b in self.buffer_list:
            b.free_mem()
        logger.debug("buffers cleared")
        self.buffer_list = []

    def signal_to_volt(self, channel: int, signal: int) -> float:
        """
        convert a value from a buffer to an actual value in volts based on the
        ranges of the channel

        Args:
            channel: number of the channel where the signal value came from
            signal: the value that needs to be converted

        Returns:
             the corresponding value in volts
        """
        # TODO(damazter) (S) check this
        # TODO(damazter) (M) use byte value if range{channel}
        return (((signal - 127.5) / 127.5) *
                (self.parameters['channel_range' + str(channel)].get()))

    def get_sample_rate(self, include_decimation: bool=True) -> Union[float,int]:
        """
        Obtain the effective sampling rate of the acquisition
        based on clock speed and decimation

        Returns:
            the number of samples (per channel) per second
        """
        if (self.clock_source.get() == 'EXTERNAL_CLOCK_10MHz_REF'
            and 'external_sample_rate' in self.parameters):
            rate = self.external_sample_rate.get()
            # if we are using an external ref clock the sample rate
            # is set as an integer and not value mapped so we use a different
            # parameter to represent it
        elif self.sample_rate.get() == 'EXTERNAL_CLOCK':
            raise Exception('External clock is used, alazar driver '
                            'could not determine sample speed.')
        else:
            rate = self.sample_rate.get()
        if rate == '1GHz_REFERENCE_CLOCK':
            rate = 1e9

        if include_decimation:
            decimation = self.decimation.get()
        else:
            decimation = 0
        if decimation > 0:
            return rate / decimation
        else:
            return rate

    @staticmethod
    def get_num_channels(byte_rep: int) -> int:
        """
        Return the number of channels for a specific channel mask


        Each single channel is represented by a bitarray with one
        non zero entry i.e. powers of two. All multichannel masks can be
        constructed by summing the single channel ones. However, not all
        configurations are supported. See table 4 Input Channel Configurations
        on page 241 of the Alazar SDK manual. This contains the complete
        mapping for all current Alazar cards. It's left to the driver to
        ensure that only the ones supported for a specific card can be
        selected
        """
        one_channels = tuple(2**i for i in range(16))
        two_channels = (3, 5, 6, 9, 10, 12)
        four_channels = (255,)
        sixteen_channels = (65535,)

        if byte_rep in one_channels:
            return 1
        elif byte_rep in two_channels:
            return 2
        elif byte_rep in four_channels:
            return 4
        elif byte_rep in sixteen_channels:
            return 16
        else:
            raise RuntimeError('Invalid channel configuration supplied')


class Buffer:
    """Buffer suitable for DMA transfers.

    AlazarTech digitizers use direct memory access (DMA) to transfer
    data from digitizers to the computer's main memory. This class
    abstracts a memory buffer on the host, and ensures that all the
    requirements for DMA transfers are met.

    Buffer export a 'buffer' member, which is a NumPy array view
    of the underlying memory buffer

    Args:
        c_sample_type (ctypes type): The datatype of the buffer to create.
        size_bytes (int): The size of the buffer to allocate, in bytes.
    """
    def __init__(self, c_sample_type, size_bytes):
        self.size_bytes = size_bytes

        npSampleType = {
            ctypes.c_uint8: np.uint8,
            ctypes.c_uint16: np.uint16,
            ctypes.c_uint32: np.uint32,
            ctypes.c_int32: np.int32,
            ctypes.c_float: np.float32
        }.get(c_sample_type, 0)

        bytes_per_sample = {
            ctypes.c_uint8:  1,
            ctypes.c_uint16: 2,
            ctypes.c_uint32: 4,
            ctypes.c_int32:  4,
            ctypes.c_float:  4
        }.get(c_sample_type, 0)

        self._allocated = True
        self.addr = None
        if os.name == 'nt':
            MEM_COMMIT = 0x1000
            PAGE_READWRITE = 0x4
            ctypes.windll.kernel32.VirtualAlloc.restype = ctypes.c_void_p
            self.addr = ctypes.windll.kernel32.VirtualAlloc(
                0, ctypes.c_long(size_bytes), MEM_COMMIT, PAGE_READWRITE)
        else:
            self._allocated = False
            raise Exception("Unsupported OS")

        ctypes_array = (c_sample_type *
                        (size_bytes // bytes_per_sample)).from_address(self.addr)
        self.buffer = np.frombuffer(ctypes_array, dtype=npSampleType)
        self.ctypes_buffer = ctypes_array
        pointer, read_only_flag = self.buffer.__array_interface__['data']

    def free_mem(self):
        """
        uncommit memory allocated with this buffer object
        """

        self._allocated = False
        if os.name == 'nt':
            MEM_RELEASE = 0x8000
            ctypes.windll.kernel32.VirtualFree.restype = ctypes.c_int
            ctypes.windll.kernel32.VirtualFree(ctypes.c_void_p(self.addr), 0, MEM_RELEASE)
        else:
            self._allocated = True
            raise Exception("Unsupported OS")

    def __del__(self):
        """
        If python garbage collects this object, __del__ should be called and it
        is the last chance to uncommit the memory to prevent a memory leak.
        This method is not very reliable so users should not rely on this
        functionality
        """
        if self._allocated:
            self.free_mem()
            logger.warning(
                'Buffer prevented memory leak; Memory released to Windows.\n'
                'Memory should have been released before buffer was deleted.')


class AcquisitionController(Instrument):
    """
    This class represents all choices that the end-user has to make regarding
    the data-acquisition. this class should be subclassed to program these
    choices.

    The basic structure of an acquisition is:

        - Call to AlazarTech_ATS.acquire internal configuration
        - Call to acquisitioncontroller.pre_start_capture
        - Call to the start capture of the Alazar board
        - Call to acquisitioncontroller.pre_acquire
        - Loop over all buffers that need to be acquired
          dump each buffer to acquisitioncontroller.handle_buffer
          (only if buffers need to be recycled to finish the acquisiton)
        - Dump remaining buffers to acquisitioncontroller.handle_buffer
          alazar internals
        - Return acquisitioncontroller.post_acquire

    Attributes:
        _alazar: a reference to the alazar instrument driver
    """
    def __init__(self, name, alazar_name, **kwargs):
        """
        Args:
            alazar_name: The name of the alazar instrument on the server
        """
        super().__init__(name, **kwargs)
        self._alazar = self.find_instrument(alazar_name,
                                            instrument_class=AlazarTech_ATS)

    def _get_alazar(self):
        """
        returns a reference to the alazar instrument. A call to self._alazar is
        quicker, so use that if in need for speed
        :return: reference to the Alazar instrument
        """
        return self._alazar

    def pre_start_capture(self):
        """
        Use this method to prepare yourself for the data acquisition
        The Alazar instrument will call this method right before
        'AlazarStartCapture' is called
        """
        raise NotImplementedError(
            'This method should be implemented in a subclass')

    def pre_acquire(self):
        """
        This method is called immediately after 'AlazarStartCapture' is called
        """
        raise NotImplementedError(
            'This method should be implemented in a subclass')

    def handle_buffer(self, buffer, buffer_number=None):
        """
        This method should store or process the information that is contained
        in the buffers obtained during the acquisition.

        Args:
            buffer: np.array with the data from the Alazar card
            buffer_number: counter for which buffer we are handling

        Returns:
            something, it is ignored in any case
        """
        raise NotImplementedError(
            'This method should be implemented in a subclass')

    def post_acquire(self):
        """
        This method should return any information you want to save from this
        acquisition. The acquisition method from the Alazar driver will use
        this data as its own return value

        Returns:
            this function should return all relevant data that you want
            to get form the acquisition
        """
        raise NotImplementedError(
            'This method should be implemented in a subclass')

    def buffer_done_callback(self, buffers_completed):
        """
        This method is called when a buffer is completed. It can be used
        if you want to implement an event that happens for each buffer.
        You will probably want to combine this with `AUX_IN_TRIGGER_ENABLE` to wait
        before starting capture of the next buffer.

        Args:
            buffers_completed: how many buffers have been completed and copied
            to local memory at the time of this callback.
        """
        pass<|MERGE_RESOLUTION|>--- conflicted
+++ resolved
@@ -635,18 +635,10 @@
 
         # -----set final configurations-----
 
-<<<<<<< HEAD
-        # Abort any previous measurement
-        self._call_dll('AlazarAbortAsyncRead', self._handle)
-
         buffers_per_acquisition = self.buffers_per_acquisition.raw_value
         samples_per_record = self.samples_per_record.raw_value
         records_per_buffer = self.records_per_buffer.raw_value
-=======
-        buffers_per_acquisition = self._get_raw_or_bytes(self.buffers_per_acquisition)
-        samples_per_record = self._get_raw_or_bytes(self.samples_per_record)
-        records_per_buffer = self._get_raw_or_bytes(self.records_per_buffer)
->>>>>>> b54131af
+
         # Set record size for NPT mode
         if mode == 'NPT':
             pretriggersize = 0  # pretriggersize is 0 for NPT always
