--- conflicted
+++ resolved
@@ -200,17 +200,13 @@
         # Note we will use the older addresses to read the value from the dac
         # rather than the newer 'd' command for backwards compatibility
         self._volt_val = vals.Numbers(self.min_val, self.max_val)
-<<<<<<< HEAD
         self.add_parameter("fine_volt",
                            get_cmd=self._get_fine_voltage,
                            set_cmd=self._set_fine_voltage,
                            label="Voltage", unit="V"
                            )
-        self.add_parameter("volt", get_cmd=partial(self._query_address, self._base_addr+9, 1),
-=======
         self.add_parameter("volt", get_cmd=partial(self._query_address,
                                                    self._base_addr+9, 1),
->>>>>>> 023a6664
                            get_parser=self._dac_code_to_v,
                            set_cmd=self._set_dac,
                            set_parser=self._dac_v_to_code, vals=self._volt_val,
@@ -268,9 +264,12 @@
                                                _INITIAL_ADDR[self._channel],
                                                versa_eeprom=True),
                                get_parser=self._dac_code_to_v,
-<<<<<<< HEAD
-                               set_cmd=partial(self._write_address, _INITIAL_ADDR[self._channel], versa_eeprom=True),
-                               set_parser=self._dac_v_to_code, vals=vals.Numbers(self.min_val, self.max_val))
+                               set_cmd=partial(self._write_address,
+                                               _INITIAL_ADDR[self._channel],
+                                               versa_eeprom=True),
+                               set_parser=self._dac_v_to_code,
+                               vals=vals.Numbers(self.min_val, self.max_val))
+
     def _get_fine_voltage(self):
         slot = self._parent
         if slot.slot_mode.get_latest() not in ['Fine', 'FineCald']:
@@ -301,13 +300,6 @@
               coarse_part, fine_scaled, coarse_part+fine_part))
         self.volt.set(coarse_part)
         slot.channels[fine_chan].volt.set(fine_scaled)
-=======
-                               set_cmd=partial(self._write_address,
-                                               _INITIAL_ADDR[self._channel],
-                                               versa_eeprom=True),
-                               set_parser=self._dac_v_to_code,
-                               vals=vals.Numbers(self.min_val, self.max_val))
->>>>>>> 023a6664
 
     def _ramp(self, val, rate, block=True):
         """
@@ -427,11 +419,7 @@
                            val_mapping=slot_modes)
 
         # Enable all slots in coarse mode.
-<<<<<<< HEAD
         self.slot_mode.set("Fine")
-=======
-        self.slot_mode.set(self.SLOT_MODE_DEFAULT)
->>>>>>> 023a6664
 
     def write(self, cmd):
         """
