--- conflicted
+++ resolved
@@ -96,7 +96,54 @@
                            set_cmd=partial(self._set_control_param, 'RANGE'),
                            vals=Enum(*self._heater_range_curr))
 
-<<<<<<< HEAD
+        self.add_parameter(name='magnet_status',
+                           label='Magnet status',
+                           unit='',
+                           get_cmd=partial(self._get_control_B_param, 'ACTN'))
+
+        self.add_parameter(name='magnet_sweeprate',
+                           label='Magnet sweep rate',
+                           unit='T/min',
+                           get_cmd=partial(
+                               self._get_control_B_param, 'RVST:RATE'),
+                           set_cmd=partial(self._set_control_magnet_sweeprate_param))
+
+        self.add_parameter(name='magnet_sweeprate_insta',
+                           label='Instantaneous magnet sweep rate',
+                           unit='T/min',
+                           get_cmd=partial(self._get_control_B_param, 'RFST'))
+
+        self.add_parameter(name='B',
+                           label='Magnetic field',
+                           unit='T',
+                           get_cmd=partial(self._get_control_B_param, 'VECT'))
+
+        self.add_parameter(name='Bx',
+                           label='Magnetic field x-component',
+                           unit='T',
+                           get_cmd=partial(
+                               self._get_control_Bcomp_param, 'VECTBx'),
+                           set_cmd=partial(self._set_control_Bx_param))
+
+        self.add_parameter(name='By',
+                           label='Magnetic field y-component',
+                           unit='T',
+                           get_cmd=partial(
+                               self._get_control_Bcomp_param, 'VECTBy'),
+                           set_cmd=partial(self._set_control_By_param))
+
+        self.add_parameter(name='Bz',
+                           label='Magnetic field z-component',
+                           unit='T',
+                           get_cmd=partial(
+                               self._get_control_Bcomp_param, 'VECTBz'),
+                           set_cmd=partial(self._set_control_Bz_param))
+
+        self.add_parameter(name='magnet_sweep_time',
+                           label='Magnet sweep time',
+                           unit='T/min',
+                           get_cmd=partial(self._get_control_B_param, 'RVST:TIME'))
+
         # Needs testing and integration on the actual fridge computer
         if local_triton:
             chan_names = {}
@@ -120,55 +167,6 @@
                         break
             triton_temp_reg.close()
             mainreg.close()
-=======
-        self.add_parameter(name='magnet_status',
-                           label='Magnet status',
-                           unit='',
-                           get_cmd=partial(self._get_control_B_param, 'ACTN'))
-
-        self.add_parameter(name='magnet_sweeprate',
-                           label='Magnet sweep rate',
-                           unit='T/min',
-                           get_cmd=partial(
-                               self._get_control_B_param, 'RVST:RATE'),
-                           set_cmd=partial(self._set_control_magnet_sweeprate_param))
-
-        self.add_parameter(name='magnet_sweeprate_insta',
-                           label='Instantaneous magnet sweep rate',
-                           unit='T/min',
-                           get_cmd=partial(self._get_control_B_param, 'RFST'))
-
-        self.add_parameter(name='B',
-                           label='Magnetic field',
-                           unit='T',
-                           get_cmd=partial(self._get_control_B_param, 'VECT'))
-
-        self.add_parameter(name='Bx',
-                           label='Magnetic field x-component',
-                           unit='T',
-                           get_cmd=partial(
-                               self._get_control_Bcomp_param, 'VECTBx'),
-                           set_cmd=partial(self._set_control_Bx_param))
-
-        self.add_parameter(name='By',
-                           label='Magnetic field y-component',
-                           unit='T',
-                           get_cmd=partial(
-                               self._get_control_Bcomp_param, 'VECTBy'),
-                           set_cmd=partial(self._set_control_By_param))
-
-        self.add_parameter(name='Bz',
-                           label='Magnetic field z-component',
-                           unit='T',
-                           get_cmd=partial(
-                               self._get_control_Bcomp_param, 'VECTBz'),
-                           set_cmd=partial(self._set_control_Bz_param))
-
-        self.add_parameter(name='magnet_sweep_time',
-                           label='Magnet sweep time',
-                           unit='T/min',
-                           get_cmd=partial(self._get_control_B_param, 'RVST:TIME'))
->>>>>>> 023a6664
 
         self.chan_alias = {}
         self.chan_temp_names = {}
