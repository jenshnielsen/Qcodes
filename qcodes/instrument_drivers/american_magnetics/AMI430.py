--- conflicted
+++ resolved
@@ -144,13 +144,6 @@
                     'tesla': 'T', 'kilogauss': 'kG'}
     _DEFAULT_CURRENT_RAMP_LIMIT = 0.06  # [A/s]
 
-<<<<<<< HEAD
-    def __init__(self, name, address=None, port=None,
-                 reset=False, terminator='\r\n',
-                 read_terminator='\r\n',
-                 current_ramp_limit=None, has_current_rating=False,
-                 **kwargs):
-=======
     def __init__(
             self,
             name: str,
@@ -158,6 +151,7 @@
             port: Optional[int] = None,
             reset: bool = False,
             terminator: str = '\r\n',
+            read_terminator='\r\n',
             current_ramp_limit: Optional[float] = None,
             **kwargs: Any):
         if "has_current_rating" in kwargs.keys():
@@ -166,7 +160,6 @@
                 "is deprecated and has no effect",
                 category=QCoDeSDeprecationWarning)
             kwargs.pop("has_current_rating")
->>>>>>> 18e9d4e6
 
         super().__init__(name, address, port, terminator=terminator,
                          read_terminator=read_terminator,
