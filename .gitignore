--- conflicted
+++ resolved
@@ -77,7 +77,6 @@
 *.py~
 tmp/
 
-<<<<<<< HEAD
 # DS-store
 *.DS_Store
 
@@ -88,8 +87,5 @@
 venv/
 
 docs/examples/data/*
-=======
-docs/examples/data/*
 
-.idea/
->>>>>>> 9d017793
+.idea/