--- conflicted
+++ resolved
@@ -24,11 +24,7 @@
  - scipy
  - ruamel_yaml
  - gitpython
-<<<<<<< HEAD
- - testpath=0.3.1 # due to https://github.com/conda-forge/testpath-feedstock/issues/7
-=======
  - testpath>=0.4.2 # 0.4.1 is bad due to https://github.com/conda-forge/testpath-feedstock/issues/7
->>>>>>> 6e9bccea
  - pip:
     - websockets>=3.2
     - broadbean>=0.9.1